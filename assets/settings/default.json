{
  // The name of the Zed theme to use for the UI.
  //
  // `mode` is one of:
  // - "system": Use the theme that corresponds to the system's appearance
  // - "light": Use the theme indicated by the "light" field
  // - "dark": Use the theme indicated by the "dark" field
  "theme": {
    "mode": "system",
    "light": "One Light",
    "dark": "One Dark"
  },
  // The name of a base set of key bindings to use.
  // This setting can take four values, each named after another
  // text editor:
  //
  // 1. "VSCode"
  // 2. "Atom"
  // 3. "JetBrains"
  // 4. "None"
  // 5. "SublimeText"
  // 6. "TextMate"
  "base_keymap": "VSCode",
  // Features that can be globally enabled or disabled
  "features": {
    // Which inline completion provider to use.
    "inline_completion_provider": "copilot"
  },
  // The name of a font to use for rendering text in the editor
  "buffer_font_family": "Zed Plex Mono",
  // Set the buffer text's font fallbacks, this will be merged with
  // the platform's default fallbacks.
  "buffer_font_fallbacks": null,
  // The OpenType features to enable for text in the editor.
  "buffer_font_features": {
    // Disable ligatures:
    // "calt": false
  },
  // The default font size for text in the editor
  "buffer_font_size": 15,
  // The weight of the editor font in standard CSS units from 100 to 900.
  "buffer_font_weight": 400,
  // Set the buffer's line height.
  // May take 3 values:
  //  1. Use a line height that's comfortable for reading (1.618)
  //         "buffer_line_height": "comfortable"
  //  2. Use a standard line height, (1.3)
  //         "buffer_line_height": "standard",
  //  3. Use a custom line height
  //         "buffer_line_height": {
  //           "custom": 2
  //         },
  "buffer_line_height": "comfortable",
  // The name of a font to use for rendering text in the UI
  // You can set this to ".SystemUIFont" to use the system font
  "ui_font_family": "Zed Plex Sans",
  // Set the UI's font fallbacks, this will be merged with the platform's
  // default font fallbacks.
  "ui_font_fallbacks": null,
  // The OpenType features to enable for text in the UI
  "ui_font_features": {
    // Disable ligatures:
    "calt": false
  },
  // The weight of the UI font in standard CSS units from 100 to 900.
  "ui_font_weight": 400,
  // The default font size for text in the UI
  "ui_font_size": 16,
  // How much to fade out unused code.
  "unnecessary_code_fade": 0.3,
  // The factor to grow the active pane by. Defaults to 1.0
  // which gives the same size as all other panes.
  "active_pane_magnification": 1.0,
  // The direction that you want to split panes horizontally. Defaults to "up"
  "pane_split_direction_horizontal": "up",
  // The direction that you want to split panes horizontally. Defaults to "left"
  "pane_split_direction_vertical": "left",
  // Centered layout related settings.
  "centered_layout": {
    // The relative width of the left padding of the central pane from the
    // workspace when the centered layout is used.
    "left_padding": 0.2,
    // The relative width of the right padding of the central pane from the
    // workspace when the centered layout is used.
    "right_padding": 0.2
  },
  // The key to use for adding multiple cursors
  // Currently "alt" or "cmd_or_ctrl"  (also aliased as
  // "cmd" and "ctrl") are supported.
  "multi_cursor_modifier": "alt",
  // Whether to enable vim modes and key bindings.
  "vim_mode": false,
  // Whether to show the informational hover box when moving the mouse
  // over symbols in the editor.
  "hover_popover_enabled": true,
  // Whether to confirm before quitting Zed.
  "confirm_quit": false,
  // Whether to restore last closed project when fresh Zed instance is opened.
  "restore_on_startup": "last_session",
  // Size of the drop target in the editor.
  "drop_target_size": 0.2,
  // Whether the window should be closed when using 'close active item' on a window with no tabs.
  // May take 3 values:
  //  1. Use the current platform's convention
  //         "when_closing_with_no_tabs": "platform_default"
  //  2. Always close the window:
  //         "when_closing_with_no_tabs": "close_window",
  //  3. Never close the window
  //         "when_closing_with_no_tabs": "keep_window_open",
  "when_closing_with_no_tabs": "platform_default",
  // Whether to use the system provided dialogs for Open and Save As.
  // When set to false, Zed will use the built-in keyboard-first pickers.
  "use_system_path_prompts": true,
  // Whether the cursor blinks in the editor.
  "cursor_blink": true,
  // Cursor shape for the default editor.
  //  1. A vertical bar
  //     "bar"
  //  2. A block that surrounds the following character
  //     "block"
  //  3. An underline / underscore that runs along the following character
  //     "underline"
  //  4. A box drawn around the following character
  //     "hollow"
  //
  // Default: not set, defaults to "bar"
  "cursor_shape": null,
  // How to highlight the current line in the editor.
  //
  // 1. Don't highlight the current line:
  //    "none"
  // 2. Highlight the gutter area:
  //    "gutter"
  // 3. Highlight the editor area:
  //    "line"
  // 4. Highlight the full line (default):
  //    "all"
  "current_line_highlight": "all",
  // Whether to pop the completions menu while typing in an editor without
  // explicitly requesting it.
  "show_completions_on_input": true,
  // Whether to display inline and alongside documentation for items in the
  // completions menu
  "show_completion_documentation": true,
  // The debounce delay before re-querying the language server for completion
  // documentation when not included in original completion list.
  "completion_documentation_secondary_query_debounce": 300,
  // Show method signatures in the editor, when inside parentheses.
  "auto_signature_help": false,
  /// Whether to show the signature help after completion or a bracket pair inserted.
  /// If `auto_signature_help` is enabled, this setting will be treated as enabled also.
  "show_signature_help_after_edits": true,
  // Whether to show wrap guides (vertical rulers) in the editor.
  // Setting this to true will show a guide at the 'preferred_line_length' value
  // if 'soft_wrap' is set to 'preferred_line_length', and will show any
  // additional guides as specified by the 'wrap_guides' setting.
  "show_wrap_guides": true,
  // Character counts at which to show wrap guides in the editor.
  "wrap_guides": [],
  // Hide the values of in variables from visual display in private files
  "redact_private_values": false,
  // The default number of lines to expand excerpts in the multibuffer by.
  "expand_excerpt_lines": 3,
  // Globs to match against file paths to determine if a file is private.
  "private_files": ["**/.env*", "**/*.pem", "**/*.key", "**/*.cert", "**/*.crt", "**/secrets.yml"],
  // Whether to use additional LSP queries to format (and amend) the code after
  // every "trigger" symbol input, defined by LSP server capabilities.
  "use_on_type_format": true,
  // Whether to automatically add matching closing characters when typing
  // opening parenthesis, bracket, brace, single or double quote characters.
  // For example, when you type (, Zed will add a closing ) at the correct position.
  "use_autoclose": true,
  // Whether to automatically surround selected text when typing opening parenthesis,
  // bracket, brace, single or double quote characters.
  // For example, when you select text and type (, Zed will surround the text with ().
  "use_auto_surround": true,
  // Controls how the editor handles the autoclosed characters.
  // When set to `false`(default), skipping over and auto-removing of the closing characters
  // happen only for auto-inserted characters.
  // Otherwise(when `true`), the closing characters are always skipped over and auto-removed
  // no matter how they were inserted.
  "always_treat_brackets_as_autoclosed": false,
  // Controls whether inline completions are shown immediately (true)
  // or manually by triggering `editor::ShowInlineCompletion` (false).
  "show_inline_completions": true,
  // Whether to show tabs and spaces in the editor.
  // This setting can take three values:
  //
  // 1. Draw tabs and spaces only for the selected text (default):
  //    "selection"
  // 2. Do not draw any tabs or spaces:
  //    "none"
  // 3. Draw all invisible symbols:
  //    "all"
  // 4. Draw whitespaces at boundaries only:
  //    "boundary"
  // For a whitespace to be on a boundary, any of the following conditions need to be met:
  // - It is a tab
  // - It is adjacent to an edge (start or end)
  // - It is adjacent to a whitespace (left or right)
  "show_whitespaces": "selection",
  // Settings related to calls in Zed
  "calls": {
    // Join calls with the microphone live by default
    "mute_on_join": false,
    // Share your project when you are the first to join a channel
    "share_on_join": false
  },
  // Toolbar related settings
  "toolbar": {
    // Whether to show breadcrumbs.
    "breadcrumbs": true,
    // Whether to show quick action buttons.
    "quick_actions": true,
    // Whether to show the Selections menu in the editor toolbar
    "selections_menu": true
  },
  // Scrollbar related settings
  "scrollbar": {
    // When to show the scrollbar in the editor.
    // This setting can take four values:
    //
    // 1. Show the scrollbar if there's important information or
    //    follow the system's configured behavior (default):
    //   "auto"
    // 2. Match the system's configured behavior:
    //    "system"
    // 3. Always show the scrollbar:
    //    "always"
    // 4. Never show the scrollbar:
    //    "never"
    "show": "auto",
    // Whether to show cursor positions in the scrollbar.
    "cursors": true,
    // Whether to show git diff indicators in the scrollbar.
    "git_diff": true,
    // Whether to show buffer search results in the scrollbar.
    "search_results": true,
    // Whether to show selected symbol occurrences in the scrollbar.
    "selected_symbol": true,
    // Whether to show diagnostic indicators in the scrollbar.
    "diagnostics": true
  },
  // Enable middle-click paste on Linux.
  "middle_click_paste": true,
  // What to do when multibuffer is double clicked in some of its excerpts
  // (parts of singleton buffers).
  // May take 2 values:
  //  1. Behave as a regular buffer and select the whole word (default).
  //         "double_click_in_multibuffer": "select"
  //  2. Open the excerpt clicked as a new buffer in the new tab.
  //         "double_click_in_multibuffer": "open",
  // For the case of "open", regular selection behavior can be achieved by holding `alt` when double clicking.
  "double_click_in_multibuffer": "select",
  "gutter": {
    // Whether to show line numbers in the gutter.
    "line_numbers": true,
    // Whether to show code action buttons in the gutter.
    "code_actions": true,
    // Whether to show runnables buttons in the gutter.
    "runnables": true,
    // Whether to show fold buttons in the gutter.
    "folds": true
  },
  "indent_guides": {
    /// Whether to show indent guides in the editor.
    "enabled": true,
    /// The width of the indent guides in pixels, between 1 and 10.
    "line_width": 1,
    /// The width of the active indent guide in pixels, between 1 and 10.
    "active_line_width": 1,
    /// Determines how indent guides are colored.
    /// This setting can take the following three values:
    ///
    /// 1. "disabled"
    /// 2. "fixed"
    /// 3. "indent_aware"
    "coloring": "fixed",
    /// Determines how indent guide backgrounds are colored.
    /// This setting can take the following two values:
    ///
    /// 1. "disabled"
    /// 2. "indent_aware"
    "background_coloring": "disabled"
  },
  // Whether the editor will scroll beyond the last line.
  "scroll_beyond_last_line": "one_page",
  // The number of lines to keep above/below the cursor when scrolling.
  "vertical_scroll_margin": 3,
  // Scroll sensitivity multiplier. This multiplier is applied
  // to both the horizontal and vertical delta values while scrolling.
  "scroll_sensitivity": 1.0,
  "relative_line_numbers": false,
  // If 'search_wrap' is disabled, search result do not wrap around the end of the file.
  "search_wrap": true,
  // Search options to enable by default when opening new project and buffer searches.
  "search": {
    "whole_word": false,
    "case_sensitive": false,
    "include_ignored": false,
    "regex": false
  },
  // When to populate a new search's query based on the text under the cursor.
  // This setting can take the following three values:
  //
  // 1. Always populate the search query with the word under the cursor (default).
  //    "always"
  // 2. Only populate the search query when there is text selected
  //    "selection"
  // 3. Never populate the search query
  //    "never"
  "seed_search_query_from_cursor": "always",
  "use_smartcase_search": false,
  // Inlay hint related settings
  "inlay_hints": {
    // Global switch to toggle hints on and off, switched off by default.
    "enabled": false,
    // Toggle certain types of hints on and off, all switched on by default.
    "show_type_hints": true,
    "show_parameter_hints": true,
    // Corresponds to null/None LSP hint type value.
    "show_other_hints": true,
    // Whether to show a background for inlay hints.
    //
    // If set to `true`, the background will use the `hint.background` color from the current theme.
    "show_background": false,
    // Time to wait after editing the buffer, before requesting the hints,
    // set to 0 to disable debouncing.
    "edit_debounce_ms": 700,
    // Time to wait after scrolling the buffer, before requesting the hints,
    // set to 0 to disable debouncing.
    "scroll_debounce_ms": 50
  },
  "project_panel": {
    // Whether to show the project panel button in the status bar
    "button": true,
    // Default width of the project panel.
    "default_width": 240,
    // Where to dock the project panel. Can be 'left' or 'right'.
    "dock": "left",
    // Whether to show file icons in the project panel.
    "file_icons": true,
    // Whether to show folder icons or chevrons for directories in the project panel.
    "folder_icons": true,
    // Whether to show the git status in the project panel.
    "git_status": true,
    // Amount of indentation for nested items.
    "indent_size": 20,
    // Whether to reveal it in the project panel automatically,
    // when a corresponding project entry becomes active.
    // Gitignored entries are never auto revealed.
    "auto_reveal_entries": true,
    // Whether to fold directories automatically and show compact folders
    // (e.g. "a/b/c" ) when a directory has only one subdirectory inside.
    "auto_fold_dirs": true,
    /// Scrollbar-related settings
    "scrollbar": {
      /// When to show the scrollbar in the project panel.
      /// This setting can take four values:
      ///
      /// 1. null (default): Inherit editor settings
      /// 2. Show the scrollbar if there's important information or
      ///    follow the system's configured behavior (default):
      ///   "auto"
      /// 3. Match the system's configured behavior:
      ///    "system"
      /// 4. Always show the scrollbar:
      ///    "always"
      /// 5. Never show the scrollbar:
      ///    "never"
      "show": null
    },
<<<<<<< HEAD
    /// Which files containing diagnostic errors/warnings to mark in the project panel.
    /// This setting can take the following three values:
    ///
    /// 1. Do not mark any files:
    ///    "off"
    /// 2. Only mark files with errors:
    ///    "errors"
    /// 3. Mark files with errors and warnings:
    ///    "all"
    "show_diagnostics": "all"
=======
    // Settings related to indent guides in the project panel.
    "indent_guides": {
      // When to show indent guides in the project panel.
      // This setting can take two values:
      //
      // 1. Always show indent guides:
      //    "always"
      // 2. Never show indent guides:
      //    "never"
      "show": "always"
    }
>>>>>>> 3b76ba6d
  },
  "outline_panel": {
    // Whether to show the outline panel button in the status bar
    "button": true,
    // Default width of the outline panel.
    "default_width": 300,
    // Where to dock the outline panel. Can be 'left' or 'right'.
    "dock": "left",
    // Whether to show file icons in the outline panel.
    "file_icons": true,
    // Whether to show folder icons or chevrons for directories in the outline panel.
    "folder_icons": true,
    // Whether to show the git status in the outline panel.
    "git_status": true,
    // Amount of indentation for nested items.
    "indent_size": 20,
    // Whether to reveal it in the outline panel automatically,
    // when a corresponding outline entry becomes active.
    // Gitignored entries are never auto revealed.
    "auto_reveal_entries": true,
    /// Whether to fold directories automatically
    /// when a directory has only one directory inside.
    "auto_fold_dirs": true,
    // Settings related to indent guides in the outline panel.
    "indent_guides": {
      // When to show indent guides in the outline panel.
      // This setting can take two values:
      //
      // 1. Always show indent guides:
      //    "always"
      // 2. Never show indent guides:
      //    "never"
      "show": "always"
    },
    /// Scrollbar-related settings
    "scrollbar": {
      /// When to show the scrollbar in the project panel.
      /// This setting can take four values:
      ///
      /// 1. null (default): Inherit editor settings
      /// 2. Show the scrollbar if there's important information or
      ///    follow the system's configured behavior (default):
      ///   "auto"
      /// 3. Match the system's configured behavior:
      ///    "system"
      /// 4. Always show the scrollbar:
      ///    "always"
      /// 5. Never show the scrollbar:
      ///    "never"
      "show": null
    }
  },
  "collaboration_panel": {
    // Whether to show the collaboration panel button in the status bar.
    "button": true,
    // Where to dock the collaboration panel. Can be 'left' or 'right'.
    "dock": "left",
    // Default width of the collaboration panel.
    "default_width": 240
  },
  "chat_panel": {
    // Whether to show the chat panel button in the status bar.
    "button": true,
    // Where to the chat panel. Can be 'left' or 'right'.
    "dock": "right",
    // Default width of the chat panel.
    "default_width": 240
  },
  "message_editor": {
    // Whether to automatically replace emoji shortcodes with emoji characters.
    // For example: typing `:wave:` gets replaced with `👋`.
    "auto_replace_emoji_shortcode": true
  },
  "notification_panel": {
    // Whether to show the notification panel button in the status bar.
    "button": true,
    // Where to dock the notification panel. Can be 'left' or 'right'.
    "dock": "right",
    // Default width of the notification panel.
    "default_width": 380
  },
  "assistant": {
    // Version of this setting.
    "version": "2",
    // Whether the assistant is enabled.
    "enabled": true,
    // Whether to show the assistant panel button in the status bar.
    "button": true,
    // Where to dock the assistant panel. Can be 'left', 'right' or 'bottom'.
    "dock": "right",
    // Default width when the assistant is docked to the left or right.
    "default_width": 640,
    // Default height when the assistant is docked to the bottom.
    "default_height": 320,
    // The default model to use when creating new contexts.
    "default_model": {
      // The provider to use.
      "provider": "zed.dev",
      // The model to use.
      "model": "claude-3-5-sonnet"
    }
  },
  // The settings for slash commands.
  "slash_commands": {
    // Settings for the `/docs` slash command.
    "docs": {
      // Whether `/docs` is enabled.
      "enabled": false
    },
    // Settings for the `/project` slash command.
    "project": {
      // Whether `/project` is enabled.
      "enabled": false
    }
  },
  // Whether the screen sharing icon is shown in the os status bar.
  "show_call_status_icon": true,
  // Whether to use language servers to provide code intelligence.
  "enable_language_server": true,
  // Whether to perform linked edits of associated ranges, if the language server supports it.
  // For example, when editing opening <html> tag, the contents of the closing </html> tag will be edited as well.
  "linked_edits": true,
  // The list of language servers to use (or disable) for all languages.
  //
  // This is typically customized on a per-language basis.
  "language_servers": ["..."],
  // When to automatically save edited buffers. This setting can
  // take four values.
  //
  // 1. Never automatically save:
  //     "autosave": "off",
  // 2. Save when changing focus away from the Zed window:
  //     "autosave": "on_window_change",
  // 3. Save when changing focus away from a specific buffer:
  //     "autosave": "on_focus_change",
  // 4. Save when idle for a certain amount of time:
  //     "autosave": { "after_delay": {"milliseconds": 500} },
  "autosave": "off",
  // Settings related to the editor's tab bar.
  "tab_bar": {
    // Whether or not to show the tab bar in the editor
    "show": true,
    // Whether or not to show the navigation history buttons.
    "show_nav_history_buttons": true
  },
  // Settings related to the editor's tabs
  "tabs": {
    // Show git status colors in the editor tabs.
    "git_status": false,
    // Position of the close button on the editor tabs.
    "close_position": "right",
    // Whether to show the file icon for a tab.
    "file_icons": false,
    // What to do after closing the current tab.
    //
    // 1. Activate the tab that was open previously (default)
    //     "History"
    // 2. Activate the neighbour tab (prefers the right one, if present)
    //     "Neighbour"
    "activate_on_close": "history"
  },
  // Settings related to preview tabs.
  "preview_tabs": {
    // Whether preview tabs should be enabled.
    // Preview tabs allow you to open files in preview mode, where they close automatically
    // when you switch to another file unless you explicitly pin them.
    // This is useful for quickly viewing files without cluttering your workspace.
    "enabled": true,
    // Whether to open tabs in preview mode when selected from the file finder.
    "enable_preview_from_file_finder": false,
    // Whether a preview tab gets replaced when code navigation is used to navigate away from the tab.
    "enable_preview_from_code_navigation": false
  },
  // Settings related to the file finder.
  "file_finder": {
    // Whether to show file icons in the file finder.
    "file_icons": true
  },
  // Whether or not to remove any trailing whitespace from lines of a buffer
  // before saving it.
  "remove_trailing_whitespace_on_save": true,
  // Whether to start a new line with a comment when a previous line is a comment as well.
  "extend_comment_on_newline": true,
  // Whether or not to ensure there's a single newline at the end of a buffer
  // when saving it.
  "ensure_final_newline_on_save": true,
  // Whether or not to perform a buffer format before saving
  //
  // Keep in mind, if the autosave with delay is enabled, format_on_save will be ignored
  "format_on_save": "on",
  // How to perform a buffer format. This setting can take 4 values:
  //
  // 1. Format code using the current language server:
  //     "formatter": "language_server"
  // 2. Format code using an external command:
  //     "formatter": {
  //       "external": {
  //         "command": "prettier",
  //         "arguments": ["--stdin-filepath", "{buffer_path}"]
  //       }
  //     }
  // 3. Format code using Zed's Prettier integration:
  //     "formatter": "prettier"
  // 4. Default. Format files using Zed's Prettier integration (if applicable),
  //    or falling back to formatting via language server:
  //     "formatter": "auto"
  "formatter": "auto",
  // How to soft-wrap long lines of text.
  // Possible values:
  //
  // 1. Prefer a single line generally, unless an overly long line is encountered.
  //      "soft_wrap": "none",
  //      "soft_wrap": "prefer_line", // (deprecated, same as "none")
  // 2. Soft wrap lines that overflow the editor.
  //      "soft_wrap": "editor_width",
  // 3. Soft wrap lines at the preferred line length.
  //      "soft_wrap": "preferred_line_length",
  // 4. Soft wrap lines at the preferred line length or the editor width (whichever is smaller).
  //      "soft_wrap": "bounded",
  "soft_wrap": "none",
  // The column at which to soft-wrap lines, for buffers where soft-wrap
  // is enabled.
  "preferred_line_length": 80,
  // Whether to indent lines using tab characters, as opposed to multiple
  // spaces.
  "hard_tabs": false,
  // How many columns a tab should occupy.
  "tab_size": 4,
  // Control what info is collected by Zed.
  "telemetry": {
    // Send debug info like crash reports.
    "diagnostics": true,
    // Send anonymized usage data like what languages you're using Zed with.
    "metrics": true
  },
  // Automatically update Zed. This setting may be ignored on Linux if
  // installed through a package manager.
  "auto_update": true,
  // Diagnostics configuration.
  "diagnostics": {
    // Whether to show warnings or not by default.
    "include_warnings": true
  },
  // Add files or globs of files that will be excluded by Zed entirely:
  // they will be skipped during FS scan(s), file tree and file search
  // will lack the corresponding file entries.
  "file_scan_exclusions": [
    "**/.git",
    "**/.svn",
    "**/.hg",
    "**/CVS",
    "**/.DS_Store",
    "**/Thumbs.db",
    "**/.classpath",
    "**/.settings"
  ],
  // Git gutter behavior configuration.
  "git": {
    // Control whether the git gutter is shown. May take 2 values:
    // 1. Show the gutter
    //      "git_gutter": "tracked_files"
    // 2. Hide the gutter
    //      "git_gutter": "hide"
    "git_gutter": "tracked_files",
    // Control whether the git blame information is shown inline,
    // in the currently focused line.
    "inline_blame": {
      "enabled": true
      // Sets a delay after which the inline blame information is shown.
      // Delay is restarted with every cursor movement.
      // "delay_ms": 600
      //
      // Whether or not do display the git commit summary on the same line.
      // "show_commit_summary": false
      //
      // The minimum column number to show the inline blame information at
      // "min_column": 0
    }
  },
  // Configuration for how direnv configuration should be loaded. May take 2 values:
  // 1. Load direnv configuration using `direnv export json` directly.
  //      "load_direnv": "direct"
  // 2. Load direnv configuration through the shell hook, works for POSIX shells and fish.
  //      "load_direnv": "shell_hook"
  "load_direnv": "direct",
  "inline_completions": {
    // A list of globs representing files that inline completions should be disabled for.
    "disabled_globs": [".env"]
  },
  // Settings specific to journaling
  "journal": {
    // The path of the directory where journal entries are stored
    "path": "~",
    // What format to display the hours in
    // May take 2 values:
    // 1. hour12
    // 2. hour24
    "hour_format": "hour12"
  },
  // Settings specific to the terminal
  "terminal": {
    // What shell to use when opening a terminal. May take 3 values:
    // 1. Use the system's default terminal configuration in /etc/passwd
    //      "shell": "system"
    // 2. A program:
    //      "shell": {
    //        "program": "sh"
    //      }
    // 3. A program with arguments:
    //     "shell": {
    //         "with_arguments": {
    //           "program": "/bin/bash",
    //           "args": ["--login"]
    //         }
    //     }
    "shell": "system",
    // Where to dock terminals panel. Can be `left`, `right`, `bottom`.
    "dock": "bottom",
    // Default width when the terminal is docked to the left or right.
    "default_width": 640,
    // Default height when the terminal is docked to the bottom.
    "default_height": 320,
    // What working directory to use when launching the terminal.
    // May take 4 values:
    // 1. Use the current file's project directory.  Will Fallback to the
    //    first project directory strategy if unsuccessful
    //      "working_directory": "current_project_directory"
    // 2. Use the first project in this workspace's directory
    //      "working_directory": "first_project_directory"
    // 3. Always use this platform's home directory (if we can find it)
    //     "working_directory": "always_home"
    // 4. Always use a specific directory. This value will be shell expanded.
    //    If this path is not a valid directory the terminal will default to
    //    this platform's home directory  (if we can find it)
    //      "working_directory": {
    //        "always": {
    //          "directory": "~/zed/projects/"
    //        }
    //      }
    "working_directory": "current_project_directory",
    // Set the cursor blinking behavior in the terminal.
    // May take 3 values:
    //  1. Never blink the cursor, ignoring the terminal mode
    //         "blinking": "off",
    //  2. Default the cursor blink to off, but allow the terminal to
    //     set blinking
    //         "blinking": "terminal_controlled",
    //  3. Always blink the cursor, ignoring the terminal mode
    //         "blinking": "on",
    "blinking": "terminal_controlled",
    // Default cursor shape for the terminal.
    //  1. A block that surrounds the following character
    //     "block"
    //  2. A vertical bar
    //     "bar"
    //  3. An underline / underscore that runs along the following character
    //     "underline"
    //  4. A box drawn around the following character
    //     "hollow"
    //
    // Default: not set, defaults to "block"
    "cursor_shape": null,
    // Set whether Alternate Scroll mode (code: ?1007) is active by default.
    // Alternate Scroll mode converts mouse scroll events into up / down key
    // presses when in the alternate screen (e.g. when running applications
    // like vim or  less). The terminal can still set and unset this mode.
    // May take 2 values:
    //  1. Default alternate scroll mode to on
    //         "alternate_scroll": "on",
    //  2. Default alternate scroll mode to off
    //         "alternate_scroll": "off",
    "alternate_scroll": "off",
    // Set whether the option key behaves as the meta key.
    // May take 2 values:
    //  1. Rely on default platform handling of option key, on macOS
    //     this means generating certain unicode characters
    //         "option_as_meta": false,
    //  2. Make the option keys behave as a 'meta' key, e.g. for emacs
    //         "option_as_meta": true,
    "option_as_meta": false,
    // Whether or not selecting text in the terminal will automatically
    // copy to the system clipboard.
    "copy_on_select": false,
    // Whether to show the terminal button in the status bar
    "button": true,
    // Any key-value pairs added to this list will be added to the terminal's
    // environment. Use `:` to separate multiple values.
    "env": {
      // "KEY": "value1:value2"
    },
    // Set the terminal's line height.
    // May take 3 values:
    //  1. Use a line height that's comfortable for reading, 1.618
    //         "line_height": "comfortable"
    //  2. Use a standard line height, 1.3. This option is useful for TUIs,
    //      particularly if they use box characters
    //         "line_height": "standard",
    //  3. Use a custom line height.
    //         "line_height": {
    //           "custom": 2
    //         },
    "line_height": "comfortable",
    // Activate the python virtual environment, if one is found, in the
    // terminal's working directory (as resolved by the working_directory
    // setting). Set this to "off" to disable this behavior.
    "detect_venv": {
      "on": {
        // Default directories to search for virtual environments, relative
        // to the current working directory. We recommend overriding this
        // in your project's settings, rather than globally.
        "directories": [".env", "env", ".venv", "venv"],
        // Can also be `csh`, `fish`, `nushell` and `power_shell`
        "activate_script": "default"
      }
    },
    "toolbar": {
      // Whether to display the terminal title in its toolbar.
      "title": true
    }
    // Set the terminal's font size. If this option is not included,
    // the terminal will default to matching the buffer's font size.
    // "font_size": 15,
    // Set the terminal's font family. If this option is not included,
    // the terminal will default to matching the buffer's font family.
    // "font_family": "Zed Plex Mono",
    // Set the terminal's font fallbacks. If this option is not included,
    // the terminal will default to matching the buffer's font fallbacks.
    // This will be merged with the platform's default font fallbacks
    // "font_fallbacks": ["FiraCode Nerd Fonts"],
    // Sets the maximum number of lines in the terminal's scrollback buffer.
    // Default: 10_000, maximum: 100_000 (all bigger values set will be treated as 100_000), 0 disables the scrolling.
    // Existing terminals will not pick up this change until they are recreated.
    // "max_scroll_history_lines": 10000,
  },
  "code_actions_on_format": {},
  /// Settings related to running tasks.
  "tasks": {
    "variables": {}
  },
  "toolchain": { "name": "default", "path": "default" },
  // An object whose keys are language names, and whose values
  // are arrays of filenames or extensions of files that should
  // use those languages.
  //
  // For example, to treat files like `foo.notjs` as JavaScript,
  // and `Embargo.lock` as TOML:
  //
  // {
  //   "JavaScript": ["notjs"],
  //   "TOML": ["Embargo.lock"]
  // }
  //
  "file_types": {
    "Plain Text": ["txt"],
    "JSON": ["flake.lock"],
    "JSONC": [
      "**/.zed/**/*.json",
      "**/zed/**/*.json",
      "**/Zed/**/*.json",
      "tsconfig.json",
      "pyrightconfig.json"
    ],
    "TOML": ["uv.lock"]
  },
  /// By default use a recent system version of node, or install our own.
  /// You can override this to use a version of node that is not in $PATH with:
  /// {
  ///   "node": {
  ///     "path": "/path/to/node"
  ///     "npm_path": "/path/to/npm" (defaults to node_path/../npm)
  ///   }
  /// }
  /// or to ensure Zed always downloads and installs an isolated version of node:
  /// {
  ///   "node": {
  ///     "ignore_system_version": true,
  ///   }
  /// NOTE: changing this setting currently requires restarting Zed.
  "node": {},
  // The extensions that Zed should automatically install on startup.
  //
  // If you don't want any of these extensions, add this field to your settings
  // and change the value to `false`.
  "auto_install_extensions": {
    "html": true
  },
  // Different settings for specific languages.
  "languages": {
    "Astro": {
      "language_servers": ["astro-language-server", "..."],
      "prettier": {
        "allowed": true,
        "plugins": ["prettier-plugin-astro"]
      }
    },
    "Blade": {
      "prettier": {
        "allowed": true
      }
    },
    "C": {
      "format_on_save": "off",
      "use_on_type_format": false
    },
    "C++": {
      "format_on_save": "off",
      "use_on_type_format": false
    },
    "CSS": {
      "prettier": {
        "allowed": true
      }
    },
    "Dart": {
      "tab_size": 2
    },
    "Diff": {
      "remove_trailing_whitespace_on_save": false,
      "ensure_final_newline_on_save": false
    },
    "Elixir": {
      "language_servers": ["elixir-ls", "!next-ls", "!lexical", "..."]
    },
    "Erlang": {
      "language_servers": ["erlang-ls", "!elp", "..."]
    },
    "Go": {
      "code_actions_on_format": {
        "source.organizeImports": true
      }
    },
    "GraphQL": {
      "prettier": {
        "allowed": true
      }
    },
    "HEEX": {
      "language_servers": ["elixir-ls", "!next-ls", "!lexical", "..."]
    },
    "HTML": {
      "prettier": {
        "allowed": true
      }
    },
    "Java": {
      "prettier": {
        "allowed": true,
        "plugins": ["prettier-plugin-java"]
      }
    },
    "JavaScript": {
      "language_servers": ["!typescript-language-server", "vtsls", "..."],
      "prettier": {
        "allowed": true
      }
    },
    "JSON": {
      "prettier": {
        "allowed": true
      }
    },
    "JSONC": {
      "prettier": {
        "allowed": true
      }
    },
    "Markdown": {
      "format_on_save": "off",
      "use_on_type_format": false,
      "prettier": {
        "allowed": true
      }
    },
    "PHP": {
      "language_servers": ["phpactor", "!intelephense", "..."],
      "prettier": {
        "allowed": true,
        "plugins": ["@prettier/plugin-php"],
        "parser": "php"
      }
    },
    "Ruby": {
      "language_servers": ["solargraph", "!ruby-lsp", "!rubocop", "..."]
    },
    "SCSS": {
      "prettier": {
        "allowed": true
      }
    },
    "SQL": {
      "prettier": {
        "allowed": true,
        "plugins": ["prettier-plugin-sql"]
      }
    },
    "Starlark": {
      "language_servers": ["starpls", "!buck2-lsp", "..."]
    },
    "Svelte": {
      "language_servers": ["svelte-language-server", "..."],
      "prettier": {
        "allowed": true,
        "plugins": ["prettier-plugin-svelte"]
      }
    },
    "TSX": {
      "language_servers": ["!typescript-language-server", "vtsls", "..."],
      "prettier": {
        "allowed": true
      }
    },
    "Twig": {
      "prettier": {
        "allowed": true
      }
    },
    "TypeScript": {
      "language_servers": ["!typescript-language-server", "vtsls", "..."],
      "prettier": {
        "allowed": true
      }
    },
    "Vue.js": {
      "language_servers": ["vue-language-server", "..."],
      "prettier": {
        "allowed": true
      }
    },
    "XML": {
      "prettier": {
        "allowed": true,
        "plugins": ["@prettier/plugin-xml"]
      }
    },
    "YAML": {
      "prettier": {
        "allowed": true
      }
    }
  },
  // Different settings for specific language models.
  "language_models": {
    "anthropic": {
      "version": "1",
      "api_url": "https://api.anthropic.com"
    },
    "google": {
      "api_url": "https://generativelanguage.googleapis.com"
    },
    "ollama": {
      "api_url": "http://localhost:11434",
      "low_speed_timeout_in_seconds": 60
    },
    "openai": {
      "version": "1",
      "api_url": "https://api.openai.com/v1",
      "low_speed_timeout_in_seconds": 600
    }
  },
  // Zed's Prettier integration settings.
  // Allows to enable/disable formatting with Prettier
  // and configure default Prettier, used when no project-level Prettier installation is found.
  "prettier": {
    // // Whether to consider prettier formatter or not when attempting to format a file.
    // "allowed": false,
    //
    // // Use regular Prettier json configuration.
    // // If Prettier is allowed, Zed will use this for its Prettier instance for any applicable file, if
    // // the project has no other Prettier installed.
    // "plugins": [],
    //
    // // Use regular Prettier json configuration.
    // // If Prettier is allowed, Zed will use this for its Prettier instance for any applicable file, if
    // // the project has no other Prettier installed.
    // "trailingComma": "es5",
    // "tabWidth": 4,
    // "semi": false,
    // "singleQuote": true
  },
  // LSP Specific settings.
  "lsp": {
    // Specify the LSP name as a key here.
    // "rust-analyzer": {
    //     // These initialization options are merged into Zed's defaults
    //     "initialization_options": {
    //         "check": {
    //             "command": "clippy" // rust-analyzer.check.command (default: "check")
    //         }
    //     }
    // }
  },
  // Jupyter settings
  "jupyter": {
    "enabled": true
    // Specify the language name as the key and the kernel name as the value.
    // "kernel_selections": {
    //    "python": "conda-base"
    //    "typescript": "deno"
    // }
  },
  // Vim settings
  "vim": {
    "toggle_relative_line_numbers": false,
    "use_system_clipboard": "always",
    "use_multiline_find": false,
    "use_smartcase_find": false,
    "custom_digraphs": {}
  },
  // The server to connect to. If the environment variable
  // ZED_SERVER_URL is set, it will override this setting.
  "server_url": "https://zed.dev",
  // Settings overrides to use when using Zed Preview.
  // Mostly useful for developers who are managing multiple instances of Zed.
  "preview": {
    // "theme": "Andromeda"
  },
  // Settings overrides to use when using Zed Nightly.
  // Mostly useful for developers who are managing multiple instances of Zed.
  "nightly": {
    // "theme": "Andromeda"
  },
  // Settings overrides to use when using Zed Stable.
  // Mostly useful for developers who are managing multiple instances of Zed.
  "stable": {
    // "theme": "Andromeda"
  },
  // Settings overrides to use when using Zed Dev.
  // Mostly useful for developers who are managing multiple instances of Zed.
  "dev": {
    // "theme": "Andromeda"
  },
  // Task-related settings.
  "task": {
    // Whether to show task status indicator in the status bar. Default: true
    "show_status_indicator": true
  },
  // Whether to show full labels in line indicator or short ones
  //
  // Values:
  //   - `short`: "2 s, 15 l, 32 c"
  //   - `long`: "2 selections, 15 lines, 32 characters"
  // Default: long
  "line_indicator_format": "long",
  // Set a proxy to use. The proxy protocol is specified by the URI scheme.
  //
  // Supported URI scheme: `http`, `https`, `socks4`, `socks4a`, `socks5`,
  // `socks5h`. `http` will be used when no scheme is specified.
  //
  // By default no proxy will be used, or Zed will try get proxy settings from
  // environment variables.
  //
  // Examples:
  //   - "proxy": "socks5h://localhost:10808"
  //   - "proxy": "http://127.0.0.1:10809"
  "proxy": null,
  // Set to configure aliases for the command palette.
  // When typing a query which is a key of this object, the value will be used instead.
  //
  // Examples:
  // {
  //   "W": "workspace::Save"
  // }
  "command_aliases": {},
  // ssh_connections is an array of ssh connections.
  // You can configure these from `project: Open Remote` in the command palette.
  // Zed's ssh support will pull configuration from your ~/.ssh too.
  // Examples:
  // [
  //   {
  //     "host": "example-box",
  //     // "port": 22, "username": "test", "args": ["-i", "/home/user/.ssh/id_rsa"]
  //     "projects": [
  //       {
  //         "paths": ["/home/user/code/zed"]
  //       }
  //     ]
  //   }
  // ]
  "ssh_connections": [],
  // Configures the Context Server Protocol binaries
  //
  // Examples:
  // {
  //   "id": "server-1",
  //   "executable": "/path",
  //   "args": ['arg1", "args2"]
  // }
  "experimental.context_servers": {
    "servers": []
  }
}<|MERGE_RESOLUTION|>--- conflicted
+++ resolved
@@ -370,7 +370,6 @@
       ///    "never"
       "show": null
     },
-<<<<<<< HEAD
     /// Which files containing diagnostic errors/warnings to mark in the project panel.
     /// This setting can take the following three values:
     ///
@@ -380,8 +379,7 @@
     ///    "errors"
     /// 3. Mark files with errors and warnings:
     ///    "all"
-    "show_diagnostics": "all"
-=======
+    "show_diagnostics": "all",
     // Settings related to indent guides in the project panel.
     "indent_guides": {
       // When to show indent guides in the project panel.
@@ -393,7 +391,6 @@
       //    "never"
       "show": "always"
     }
->>>>>>> 3b76ba6d
   },
   "outline_panel": {
     // Whether to show the outline panel button in the status bar
