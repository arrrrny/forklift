--- conflicted
+++ resolved
@@ -90,7 +90,7 @@
 
     channel=$(<RELEASE_CHANNEL)
     cp Cargo.toml Cargo.toml.backup
-    sed -i .backup \
+    sed -i.backup \
         "s/package.metadata.bundle-${channel}/package.metadata.bundle/" \
         Cargo.toml
     if [ "$local_only" = true ]; then
@@ -101,7 +101,6 @@
         app_path=$app_path_x64
     fi
 
-<<<<<<< HEAD
     # If bundle_name is not set or empty, use the basename of $app_path
     if [ -z "$bundle_name" ]; then
         bundle_name=$(basename "$app_path")
@@ -111,67 +110,6 @@
             bundle_name="$bundle_name.app"
         fi
     fi
-=======
-version_info=$(rustc --version --verbose)
-host_line=$(echo "$version_info" | grep host)
-local_target_triple=${host_line#*: }
-
-if [ "$local_arch" = true ]; then
-    echo "Building for local target only."
-    cargo build ${build_flag} --package zed --package cli --package remote_server
-else
-    echo "Compiling zed binaries"
-    cargo build ${build_flag} --package zed --package cli --target aarch64-apple-darwin --target x86_64-apple-darwin
-    # Build remote_server in separate invocation to prevent feature unification from other crates
-    # from influencing dynamic libraries required by it.
-    cargo build ${build_flag} --package remote_server     --target aarch64-apple-darwin --target x86_64-apple-darwin
-fi
-
-echo "Creating application bundle"
-pushd crates/zed
-channel=$(<RELEASE_CHANNEL)
-popd
-
-pushd crates/zed
-cp Cargo.toml Cargo.toml.backup
-sed \
-    -i.backup \
-    "s/package.metadata.bundle-${channel}/package.metadata.bundle/" \
-    Cargo.toml
-
-if [ "$local_arch" = true ]; then
-    app_path=$(cargo bundle ${build_flag} --select-workspace-root | xargs)
-else
-    app_path_x64=$(cargo bundle ${build_flag} --target x86_64-apple-darwin --select-workspace-root | xargs)
-    app_path_aarch64=$(cargo bundle ${build_flag} --target aarch64-apple-darwin --select-workspace-root | xargs)
-    app_path=$app_path_x64
-fi
-
-mv Cargo.toml.backup Cargo.toml
-popd
-echo "Bundled ${app_path}"
-
-if [[ -n "${MACOS_CERTIFICATE:-}" && -n "${MACOS_CERTIFICATE_PASSWORD:-}" && -n "${APPLE_NOTARIZATION_USERNAME:-}" && -n "${APPLE_NOTARIZATION_PASSWORD:-}" ]]; then
-    can_code_sign=true
-
-    echo "Setting up keychain for code signing..."
-    security create-keychain -p "$MACOS_CERTIFICATE_PASSWORD" zed.keychain || echo ""
-    security default-keychain -s zed.keychain
-    security unlock-keychain -p "$MACOS_CERTIFICATE_PASSWORD" zed.keychain
-    echo "$MACOS_CERTIFICATE" | base64 --decode > /tmp/zed-certificate.p12
-    security import /tmp/zed-certificate.p12 -k zed.keychain -P "$MACOS_CERTIFICATE_PASSWORD" -T /usr/bin/codesign
-    rm /tmp/zed-certificate.p12
-    security set-key-partition-list -S apple-tool:,apple:,codesign: -s -k "$MACOS_CERTIFICATE_PASSWORD" zed.keychain
-
-    function cleanup() {
-        echo "Cleaning up keychain"
-        security default-keychain -s login.keychain
-        security delete-keychain zed.keychain
-    }
-
-    trap cleanup EXIT
-fi
->>>>>>> d40ea8fc
 
     mv Cargo.toml.backup Cargo.toml
     popd
