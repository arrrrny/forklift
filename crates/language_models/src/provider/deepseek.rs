--- conflicted
+++ resolved
@@ -12,16 +12,10 @@
 };
 use http_client::HttpClient;
 use language_model::{
-<<<<<<< HEAD
-    AuthenticateError, LanguageModel, LanguageModelCompletionEvent, LanguageModelId,
-    LanguageModelName, LanguageModelProvider, LanguageModelProviderId, LanguageModelProviderName,
-    LanguageModelProviderState, LanguageModelRequest, LanguageModelToolUse, RateLimiter, Role,
-    StopReason,
-=======
     AuthenticateError, LanguageModel, LanguageModelCompletionError, LanguageModelCompletionEvent,
     LanguageModelId, LanguageModelName, LanguageModelProvider, LanguageModelProviderId,
     LanguageModelProviderName, LanguageModelProviderState, LanguageModelRequest, RateLimiter, Role,
->>>>>>> 5f9c91d0
+    StopReason,
 };
 
 use schemars::JsonSchema;
@@ -442,18 +436,8 @@
         &self,
         request: LanguageModelRequest,
         cx: &AsyncApp,
-<<<<<<< HEAD
     ) -> BoxFuture<'static, Result<BoxStream<'static, Result<LanguageModelCompletionEvent>>>> {
         let deepseek_request = into_deepseek(
-=======
-    ) -> BoxFuture<
-        'static,
-        Result<
-            BoxStream<'static, Result<LanguageModelCompletionEvent, LanguageModelCompletionError>>,
-        >,
-    > {
-        let request = into_deepseek(
->>>>>>> 5f9c91d0
             request,
             self.model.id().to_string(),
             self.max_output_tokens(),
@@ -462,30 +446,7 @@
 
         async move {
             let stream = stream.await?;
-<<<<<<< HEAD
             Ok(map_deepseek_to_events(stream).boxed())
-=======
-            Ok(stream
-                .map(|result| {
-                    result
-                        .and_then(|response| {
-                            response
-                                .choices
-                                .first()
-                                .ok_or_else(|| anyhow!("Empty response"))
-                                .map(|choice| {
-                                    choice
-                                        .delta
-                                        .content
-                                        .clone()
-                                        .unwrap_or_default()
-                                        .map(LanguageModelCompletionEvent::Text)
-                                })
-                        })
-                        .map_err(LanguageModelCompletionError::Other)
-                })
-                .boxed())
->>>>>>> 5f9c91d0
         }
         .boxed()
     }
