use gpui::Render;
use story::Story;

use ui::prelude::*;

pub struct OverflowScrollStory;

impl Render for OverflowScrollStory {
<<<<<<< HEAD
    type Output = Div;

    fn render(&mut self, _cx: &mut ViewContext<Self>) -> Self::Output {
=======
    fn render(&mut self, _cx: &mut ViewContext<Self>) -> impl Element {
>>>>>>> 81b03d37
        Story::container()
            .child(Story::title("Overflow Scroll"))
            .child(Story::label("`overflow_x_scroll`"))
            .child(
                h_stack()
                    .id("overflow_x_scroll")
                    .gap_2()
                    .overflow_x_scroll()
                    .children((0..100).map(|i| {
                        div()
                            .p_4()
                            .debug_bg_cyan()
                            .child(SharedString::from(format!("Child {}", i + 1)))
                    })),
            )
            .child(Story::label("`overflow_y_scroll`"))
            .child(
                v_stack()
                    .id("overflow_y_scroll")
                    .gap_2()
                    .overflow_y_scroll()
                    .children((0..100).map(|i| {
                        div()
                            .p_4()
                            .debug_bg_green()
                            .child(SharedString::from(format!("Child {}", i + 1)))
                    })),
            )
    }
}<|MERGE_RESOLUTION|>--- conflicted
+++ resolved
@@ -6,13 +6,7 @@
 pub struct OverflowScrollStory;
 
 impl Render for OverflowScrollStory {
-<<<<<<< HEAD
-    type Output = Div;
-
-    fn render(&mut self, _cx: &mut ViewContext<Self>) -> Self::Output {
-=======
     fn render(&mut self, _cx: &mut ViewContext<Self>) -> impl Element {
->>>>>>> 81b03d37
         Story::container()
             .child(Story::title("Overflow Scroll"))
             .child(Story::label("`overflow_x_scroll`"))
