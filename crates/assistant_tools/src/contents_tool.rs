--- conflicted
+++ resolved
@@ -13,15 +13,8 @@
 use ui::IconName;
 use util::markdown::MarkdownInlineCode;
 
-<<<<<<< HEAD
-/// If the model requests to read a file whose size exceeds this, then
-/// If the model requests to list the entries in a directory with more
-/// entries than this, then the tool will return a subset of the entries
-/// and suggest trying again.
-=======
 const MAX_FILE_SIZE_TO_READ: usize = 16384;
 
->>>>>>> b2db2638
 const MAX_DIR_ENTRIES: usize = 1024;
 
 #[derive(Debug, Serialize, Deserialize, JsonSchema)]
