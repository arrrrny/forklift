use crate::schema::json_schema_for;
use anyhow::{Result, anyhow};
use assistant_tool::outline;
use assistant_tool::{ActionLog, Tool, ToolResult};
use gpui::{AnyWindowHandle, App, Entity, Task};

use indoc::formatdoc;
use itertools::Itertools;
use language_model::{LanguageModelRequestMessage, LanguageModelToolSchemaFormat};
use project::Project;
use schemars::JsonSchema;
use serde::{Deserialize, Serialize};
use std::sync::Arc;
use ui::IconName;
use util::markdown::MarkdownInlineCode;

<<<<<<< HEAD
/// If the model requests to read a file whose size exceeds this, then
=======
const MAX_FILE_SIZE_TO_READ: usize = 16384;

>>>>>>> b2db2638
#[derive(Debug, Serialize, Deserialize, JsonSchema)]
pub struct ReadFileToolInput {
    pub path: String,

    #[serde(default)]
    pub start_line: Option<usize>,

<<<<<<< HEAD
    /// Optional line number to end reading on (1-based index, inclusive)
=======
>>>>>>> b2db2638
    #[serde(default)]
    pub end_line: Option<usize>,
}

pub struct ReadFileTool;

impl Tool for ReadFileTool {
    fn name(&self) -> String {
        "read_file".into()
    }

    fn needs_confirmation(&self, _: &serde_json::Value, _: &App) -> bool {
        false
    }

    fn description(&self) -> String {
        include_str!("./read_file_tool/description.md").into()
    }

    fn icon(&self) -> IconName {
        IconName::FileSearch
    }

    fn input_schema(&self, format: LanguageModelToolSchemaFormat) -> Result<serde_json::Value> {
        json_schema_for::<ReadFileToolInput>(format)
    }

    fn ui_text(&self, input: &serde_json::Value) -> String {
        match serde_json::from_value::<ReadFileToolInput>(input.clone()) {
            Ok(input) => {
                let path = MarkdownInlineCode(&input.path);
                match (input.start_line, input.end_line) {
                    (Some(start), None) => format!("Read file {path} (from line {start})"),
                    (Some(start), Some(end)) => format!("Read file {path} (lines {start}-{end})"),
                    _ => format!("Read file {path}"),
                }
            }
            Err(_) => "Read file".to_string(),
        }
    }

    fn run(
        self: Arc<Self>,
        input: serde_json::Value,
        _messages: &[LanguageModelRequestMessage],
        project: Entity<Project>,
        action_log: Entity<ActionLog>,
        _window: Option<AnyWindowHandle>,
        cx: &mut App,
    ) -> ToolResult {
        let input = match serde_json::from_value::<ReadFileToolInput>(input) {
            Ok(input) => input,
            Err(err) => return Task::ready(Err(anyhow!(err))).into(),
        };

        let Some(project_path) = project.read(cx).find_project_path(&input.path, cx) else {
            return Task::ready(Err(anyhow!("Path {} not found in project", &input.path))).into();
        };
        let Some(worktree) = project
            .read(cx)
            .worktree_for_id(project_path.worktree_id, cx)
        else {
            return Task::ready(Err(anyhow!("Worktree not found for project path"))).into();
        };
        let exists = worktree.update(cx, |worktree, cx| {
            worktree.file_exists(&project_path.path, cx)
        });

        let file_path = input.path.clone();
        cx.spawn(async move |cx| {
            if !exists.await? {
                return Err(anyhow!("{} not found", file_path))
            }

            let buffer = cx
                .update(|cx| {
                    project.update(cx, |project, cx| project.open_buffer(project_path, cx))
                })?
                .await?;

            // Check if specific line ranges are provided
            if input.start_line.is_some() || input.end_line.is_some() {
                let result = buffer.read_with(cx, |buffer, _cx| {
                    let text = buffer.text();
                    // .max(1) because despite instructions to be 1-indexed, sometimes the model passes 0.
                    let start = input.start_line.unwrap_or(1).max(1);
                    let lines = text.split('\n').skip(start - 1);
                    if let Some(end) = input.end_line {
                        let count = end.saturating_sub(start).saturating_add(1); // Ensure at least 1 line
                        Itertools::intersperse(lines.take(count), "\n").collect()
                    } else {
                        Itertools::intersperse(lines, "\n").collect()
                    }
                })?;

                action_log.update(cx, |log, cx| {
                    log.track_buffer(buffer, cx);
                })?;

                Ok(result)
            } else {
                // No line ranges specified, so check file size to see if it's too big.
                let file_size = buffer.read_with(cx, |buffer, _cx| buffer.text().len())?;

                if file_size <= outline::AUTO_OUTLINE_SIZE {
                    // File is small enough, so return its contents.
                    let result = buffer.read_with(cx, |buffer, _cx| buffer.text())?;

                    action_log.update(cx, |log, cx| {
                        log.track_buffer(buffer, cx);
                    })?;

                    Ok(result)
                } else {
                    // File is too big, so return the outline
                    // and a suggestion to read again with line numbers.
                    let outline = outline::file_outline(project, file_path, action_log, None, cx).await?;
                    Ok(formatdoc! {"
                        This file was too big to read all at once. Here is an outline of its symbols:

                        {outline}

                        Using the line numbers in this outline, you can call this tool again while specifying
                        the start_line and end_line fields to see the implementations of symbols in the outline."
                    })
                }
            }
        }).into()
    }
}

#[cfg(test)]
mod test {
    use super::*;
    use gpui::{AppContext, TestAppContext};
    use language::{Language, LanguageConfig, LanguageMatcher};
    use project::{FakeFs, Project};
    use serde_json::json;
    use settings::SettingsStore;
    use util::path;

    #[gpui::test]
    async fn test_read_nonexistent_file(cx: &mut TestAppContext) {
        init_test(cx);

        let fs = FakeFs::new(cx.executor());
        fs.insert_tree("/root", json!({})).await;
        let project = Project::test(fs.clone(), [path!("/root").as_ref()], cx).await;
        let action_log = cx.new(|_| ActionLog::new(project.clone()));
        let result = cx
            .update(|cx| {
                let input = json!({
                    "path": "root/nonexistent_file.txt"
                });
                Arc::new(ReadFileTool)
                    .run(input, &[], project.clone(), action_log, None, cx)
                    .output
            })
            .await;
        assert_eq!(
            result.unwrap_err().to_string(),
            "root/nonexistent_file.txt not found"
        );
    }

    #[gpui::test]
    async fn test_read_small_file(cx: &mut TestAppContext) {
        init_test(cx);

        let fs = FakeFs::new(cx.executor());
        fs.insert_tree(
            "/root",
            json!({
                "small_file.txt": "This is a small file content"
            }),
        )
        .await;
        let project = Project::test(fs.clone(), [path!("/root").as_ref()], cx).await;
        let action_log = cx.new(|_| ActionLog::new(project.clone()));
        let result = cx
            .update(|cx| {
                let input = json!({
                    "path": "root/small_file.txt"
                });
                Arc::new(ReadFileTool)
                    .run(input, &[], project.clone(), action_log, None, cx)
                    .output
            })
            .await;
        assert_eq!(result.unwrap(), "This is a small file content");
    }

    #[gpui::test]
    async fn test_read_large_file(cx: &mut TestAppContext) {
        init_test(cx);

        let fs = FakeFs::new(cx.executor());
        fs.insert_tree(
            "/root",
            json!({
                "large_file.rs": (0..1000).map(|i| format!("struct Test{} {{\n    a: u32,\n    b: usize,\n}}", i)).collect::<Vec<_>>().join("\n")
            }),
        )
        .await;
        let project = Project::test(fs.clone(), [path!("/root").as_ref()], cx).await;
        let language_registry = project.read_with(cx, |project, _| project.languages().clone());
        language_registry.add(Arc::new(rust_lang()));
        let action_log = cx.new(|_| ActionLog::new(project.clone()));

        let result = cx
            .update(|cx| {
                let input = json!({
                    "path": "root/large_file.rs"
                });
                Arc::new(ReadFileTool)
                    .run(input, &[], project.clone(), action_log.clone(), None, cx)
                    .output
            })
            .await;
        let content = result.unwrap();
        assert_eq!(
            content.lines().skip(2).take(6).collect::<Vec<_>>(),
            vec![
                "struct Test0 [L1-4]",
                " a [L2]",
                " b [L3]",
                "struct Test1 [L5-8]",
                " a [L6]",
                " b [L7]",
            ]
        );

        let result = cx
            .update(|cx| {
                let input = json!({
                    "path": "root/large_file.rs",
                    "offset": 1
                });
                Arc::new(ReadFileTool)
                    .run(input, &[], project.clone(), action_log, None, cx)
                    .output
            })
            .await;
        let content = result.unwrap();
        let expected_content = (0..1000)
            .flat_map(|i| {
                vec![
                    format!("struct Test{} [L{}-{}]", i, i * 4 + 1, i * 4 + 4),
                    format!(" a [L{}]", i * 4 + 2),
                    format!(" b [L{}]", i * 4 + 3),
                ]
            })
            .collect::<Vec<_>>();
        pretty_assertions::assert_eq!(
            content
                .lines()
                .skip(2)
                .take(expected_content.len())
                .collect::<Vec<_>>(),
            expected_content
        );
    }

    #[gpui::test]
    async fn test_read_file_with_line_range(cx: &mut TestAppContext) {
        init_test(cx);

        let fs = FakeFs::new(cx.executor());
        fs.insert_tree(
            "/root",
            json!({
                "multiline.txt": "Line 1\nLine 2\nLine 3\nLine 4\nLine 5"
            }),
        )
        .await;
        let project = Project::test(fs.clone(), [path!("/root").as_ref()], cx).await;
        let action_log = cx.new(|_| ActionLog::new(project.clone()));
        let result = cx
            .update(|cx| {
                let input = json!({
                    "path": "root/multiline.txt",
                    "start_line": 2,
                    "end_line": 4
                });
                Arc::new(ReadFileTool)
                    .run(input, &[], project.clone(), action_log, None, cx)
                    .output
            })
            .await;
        assert_eq!(result.unwrap(), "Line 2\nLine 3\nLine 4");
    }

    #[gpui::test]
    async fn test_read_file_line_range_edge_cases(cx: &mut TestAppContext) {
        init_test(cx);

        let fs = FakeFs::new(cx.executor());
        fs.insert_tree(
            "/root",
            json!({
                "multiline.txt": "Line 1\nLine 2\nLine 3\nLine 4\nLine 5"
            }),
        )
        .await;
        let project = Project::test(fs.clone(), [path!("/root").as_ref()], cx).await;
        let action_log = cx.new(|_| ActionLog::new(project.clone()));

        // start_line of 0 should be treated as 1
        let result = cx
            .update(|cx| {
                let input = json!({
                    "path": "root/multiline.txt",
                    "start_line": 0,
                    "end_line": 2
                });
                Arc::new(ReadFileTool)
                    .run(input, &[], project.clone(), action_log.clone(), None, cx)
                    .output
            })
            .await;
        assert_eq!(result.unwrap(), "Line 1\nLine 2");

        // end_line of 0 should result in at least 1 line
        let result = cx
            .update(|cx| {
                let input = json!({
                    "path": "root/multiline.txt",
                    "start_line": 1,
                    "end_line": 0
                });
                Arc::new(ReadFileTool)
                    .run(input, &[], project.clone(), action_log.clone(), None, cx)
                    .output
            })
            .await;
        assert_eq!(result.unwrap(), "Line 1");

        // when start_line > end_line, should still return at least 1 line
        let result = cx
            .update(|cx| {
                let input = json!({
                    "path": "root/multiline.txt",
                    "start_line": 3,
                    "end_line": 2
                });
                Arc::new(ReadFileTool)
                    .run(input, &[], project.clone(), action_log, None, cx)
                    .output
            })
            .await;
        assert_eq!(result.unwrap(), "Line 3");
    }

    fn init_test(cx: &mut TestAppContext) {
        cx.update(|cx| {
            let settings_store = SettingsStore::test(cx);
            cx.set_global(settings_store);
            language::init(cx);
            Project::init_settings(cx);
        });
    }

    fn rust_lang() -> Language {
        Language::new(
            LanguageConfig {
                name: "Rust".into(),
                matcher: LanguageMatcher {
                    path_suffixes: vec!["rs".to_string()],
                    ..Default::default()
                },
                ..Default::default()
            },
            Some(tree_sitter_rust::LANGUAGE.into()),
        )
        .with_outline_query(
            r#"
            (line_comment) @annotation

            (struct_item
                "struct" @context
                name: (_) @name) @item
            (enum_item
                "enum" @context
                name: (_) @name) @item
            (enum_variant
                name: (_) @name) @item
            (field_declaration
                name: (_) @name) @item
            (impl_item
                "impl" @context
                trait: (_)? @name
                "for"? @context
                type: (_) @name
                body: (_ "{" (_)* "}")) @item
            (function_item
                "fn" @context
                name: (_) @name) @item
            (mod_item
                "mod" @context
                name: (_) @name) @item
            "#,
        )
        .unwrap()
    }
}<|MERGE_RESOLUTION|>--- conflicted
+++ resolved
@@ -14,12 +14,8 @@
 use ui::IconName;
 use util::markdown::MarkdownInlineCode;
 
-<<<<<<< HEAD
-/// If the model requests to read a file whose size exceeds this, then
-=======
 const MAX_FILE_SIZE_TO_READ: usize = 16384;
 
->>>>>>> b2db2638
 #[derive(Debug, Serialize, Deserialize, JsonSchema)]
 pub struct ReadFileToolInput {
     pub path: String,
@@ -27,10 +23,6 @@
     #[serde(default)]
     pub start_line: Option<usize>,
 
-<<<<<<< HEAD
-    /// Optional line number to end reading on (1-based index, inclusive)
-=======
->>>>>>> b2db2638
     #[serde(default)]
     pub end_line: Option<usize>,
 }
