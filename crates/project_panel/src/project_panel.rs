mod project_panel_settings;
mod scrollbar;
use client::{ErrorCode, ErrorExt};
use language::DiagnosticSeverity;
use scrollbar::ProjectPanelScrollbar;
use settings::{Settings, SettingsStore};

use db::kvp::KEY_VALUE_STORE;
use editor::{
    items::entry_text_color_and_extra_icon_name,
    scroll::{Autoscroll, ScrollbarAutoHide},
    Editor, EditorEvent, EditorSettings, ShowScrollbar,
};
use file_icons::FileIcons;

use anyhow::{anyhow, Context as _, Result};
use collections::{hash_map, BTreeSet, HashMap};
use core::f32;
use git::repository::GitFileStatus;
use gpui::{
    actions, anchored, deferred, div, impl_actions, px, uniform_list, Action, AnyElement,
    AppContext, AssetSource, AsyncWindowContext, ClipboardItem, DismissEvent, Div, DragMoveEvent,
    Entity, EventEmitter, ExternalPaths, FocusHandle, FocusableView, InteractiveElement,
    KeyContext, ListHorizontalSizingBehavior, ListSizingBehavior, Model, MouseButton,
    MouseDownEvent, ParentElement, Pixels, Point, PromptLevel, Render, Stateful, Styled,
    Subscription, Task, UniformListScrollHandle, View, ViewContext, VisualContext as _, WeakView,
    WindowContext,
};
use indexmap::IndexMap;
use menu::{Confirm, SelectFirst, SelectLast, SelectNext, SelectPrev};
use project::{
    relativize_path, Entry, EntryKind, Fs, Project, ProjectEntryId, ProjectPath, Worktree,
    WorktreeId,
};
<<<<<<< HEAD
use project_panel_settings::{
    ProjectPanelDockPosition, ProjectPanelSettings, ShowDiagnostics, ShowScrollbar,
};
=======
use project_panel_settings::{ProjectPanelDockPosition, ProjectPanelSettings};
>>>>>>> 69517689
use serde::{Deserialize, Serialize};
use std::{
    cell::{Cell, OnceCell},
    collections::HashSet,
    ffi::OsStr,
    ops::Range,
    path::{Path, PathBuf},
    rc::Rc,
    sync::Arc,
    time::Duration,
};
use theme::ThemeSettings;
use ui::{prelude::*, v_flex, ContextMenu, Icon, KeyBinding, Label, ListItem, Tooltip};
use util::{maybe, ResultExt, TryFutureExt};
use workspace::{
    dock::{DockPosition, Panel, PanelEvent},
    notifications::{DetachAndPromptErr, NotifyTaskExt},
    DraggedSelection, OpenInTerminal, SelectedEntry, Workspace,
};
use worktree::CreatedEntry;

const PROJECT_PANEL_KEY: &str = "ProjectPanel";
const NEW_ENTRY_ID: ProjectEntryId = ProjectEntryId::MAX;

pub struct ProjectPanel {
    project: Model<Project>,
    fs: Arc<dyn Fs>,
    scroll_handle: UniformListScrollHandle,
    focus_handle: FocusHandle,
    visible_entries: Vec<(WorktreeId, Vec<Entry>, OnceCell<HashSet<Arc<Path>>>)>,
    /// Maps from leaf project entry ID to the currently selected ancestor.
    /// Relevant only for auto-fold dirs, where a single project panel entry may actually consist of several
    /// project entries (and all non-leaf nodes are guaranteed to be directories).
    ancestors: HashMap<ProjectEntryId, FoldedAncestors>,
    last_worktree_root_id: Option<ProjectEntryId>,
    last_external_paths_drag_over_entry: Option<ProjectEntryId>,
    expanded_dir_ids: HashMap<WorktreeId, Vec<ProjectEntryId>>,
    unfolded_dir_ids: HashSet<ProjectEntryId>,
    // Currently selected leaf entry (see auto-folding for a definition of that) in a file tree
    selection: Option<SelectedEntry>,
    marked_entries: BTreeSet<SelectedEntry>,
    context_menu: Option<(View<ContextMenu>, Point<Pixels>, Subscription)>,
    edit_state: Option<EditState>,
    filename_editor: View<Editor>,
    clipboard: Option<ClipboardEntry>,
    _dragged_entry_destination: Option<Arc<Path>>,
    workspace: WeakView<Workspace>,
    width: Option<Pixels>,
    pending_serialization: Task<Option<()>>,
    show_scrollbar: bool,
    vertical_scrollbar_drag_thumb_offset: Rc<Cell<Option<f32>>>,
    horizontal_scrollbar_drag_thumb_offset: Rc<Cell<Option<f32>>>,
    hide_scrollbar_task: Option<Task<()>>,
<<<<<<< HEAD
    diagnostics: HashMap<(WorktreeId, PathBuf), DiagnosticSeverity>,
=======
    max_width_item_index: Option<usize>,
>>>>>>> 69517689
}

#[derive(Clone, Debug)]
struct EditState {
    worktree_id: WorktreeId,
    entry_id: ProjectEntryId,
    is_new_entry: bool,
    is_dir: bool,
    is_symlink: bool,
    depth: usize,
    processing_filename: Option<String>,
}

#[derive(Clone, Debug)]
enum ClipboardEntry {
    Copied(BTreeSet<SelectedEntry>),
    Cut(BTreeSet<SelectedEntry>),
}

#[derive(Debug, PartialEq, Eq, Clone)]
struct EntryDetails {
    filename: String,
    icon: Option<SharedString>,
    path: Arc<Path>,
    depth: usize,
    kind: EntryKind,
    is_ignored: bool,
    is_expanded: bool,
    is_selected: bool,
    is_marked: bool,
    is_editing: bool,
    is_processing: bool,
    is_cut: bool,
    filename_text_color: Color,
    extra_icon_name: Option<IconName>,
    git_status: Option<GitFileStatus>,
    is_private: bool,
    worktree_id: WorktreeId,
    canonical_path: Option<Box<Path>>,
}

#[derive(PartialEq, Clone, Default, Debug, Deserialize)]
struct Delete {
    #[serde(default)]
    pub skip_prompt: bool,
}

#[derive(PartialEq, Clone, Default, Debug, Deserialize)]
struct Trash {
    #[serde(default)]
    pub skip_prompt: bool,
}

impl_actions!(project_panel, [Delete, Trash]);

actions!(
    project_panel,
    [
        ExpandSelectedEntry,
        CollapseSelectedEntry,
        CollapseAllEntries,
        NewDirectory,
        NewFile,
        Copy,
        CopyPath,
        CopyRelativePath,
        Duplicate,
        RevealInFileManager,
        OpenWithSystem,
        Cut,
        Paste,
        Rename,
        Open,
        OpenPermanent,
        ToggleFocus,
        NewSearchInDirectory,
        UnfoldDirectory,
        FoldDirectory,
        SelectParent,
    ]
);

#[derive(Debug, Default)]
struct FoldedAncestors {
    current_ancestor_depth: usize,
    ancestors: Vec<ProjectEntryId>,
}

impl FoldedAncestors {
    fn max_ancestor_depth(&self) -> usize {
        self.ancestors.len()
    }
}

pub fn init_settings(cx: &mut AppContext) {
    ProjectPanelSettings::register(cx);
}

pub fn init(assets: impl AssetSource, cx: &mut AppContext) {
    init_settings(cx);
    file_icons::init(assets, cx);

    cx.observe_new_views(|workspace: &mut Workspace, _| {
        workspace.register_action(|workspace, _: &ToggleFocus, cx| {
            workspace.toggle_panel_focus::<ProjectPanel>(cx);
        });
    })
    .detach();
}

#[derive(Debug)]
pub enum Event {
    OpenedEntry {
        entry_id: ProjectEntryId,
        focus_opened_item: bool,
        allow_preview: bool,
        mark_selected: bool,
    },
    SplitEntry {
        entry_id: ProjectEntryId,
    },
    Focus,
}

#[derive(Serialize, Deserialize)]
struct SerializedProjectPanel {
    width: Option<Pixels>,
}

struct DraggedProjectEntryView {
    selection: SelectedEntry,
    details: EntryDetails,
    width: Pixels,
    selections: Arc<BTreeSet<SelectedEntry>>,
}

impl ProjectPanel {
    fn new(workspace: &mut Workspace, cx: &mut ViewContext<Workspace>) -> View<Self> {
        let project = workspace.project().clone();
        let project_panel = cx.new_view(|cx: &mut ViewContext<Self>| {
            let focus_handle = cx.focus_handle();
            cx.on_focus(&focus_handle, Self::focus_in).detach();
            cx.on_focus_out(&focus_handle, |this, _, cx| {
                this.hide_scrollbar(cx);
            })
            .detach();
            cx.subscribe(&project, |this, project, event, cx| match event {
                project::Event::ActiveEntryChanged(Some(entry_id)) => {
                    if ProjectPanelSettings::get_global(cx).auto_reveal_entries {
                        this.reveal_entry(project, *entry_id, true, cx);
                    }
                }
                project::Event::RevealInProjectPanel(entry_id) => {
                    this.reveal_entry(project, *entry_id, false, cx);
                    cx.emit(PanelEvent::Activate);
                }
                project::Event::ActivateProjectPanel => {
                    cx.emit(PanelEvent::Activate);
                }
                project::Event::DiskBasedDiagnosticsFinished { .. }
                | project::Event::DiagnosticsUpdated { .. } => {
                    if ProjectPanelSettings::get_global(cx).show_diagnostics != ShowDiagnostics::Off
                    {
                        this.update_diagnostics(cx);
                        cx.notify();
                    }
                }
                project::Event::WorktreeRemoved(id) => {
                    this.expanded_dir_ids.remove(id);
                    this.update_visible_entries(None, cx);
                    cx.notify();
                }
                project::Event::WorktreeUpdatedEntries(_, _)
                | project::Event::WorktreeAdded
                | project::Event::WorktreeOrderChanged => {
                    this.update_visible_entries(None, cx);
                    cx.notify();
                }
                _ => {}
            })
            .detach();

            let filename_editor = cx.new_view(Editor::single_line);

            cx.subscribe(
                &filename_editor,
                |project_panel, _, editor_event, cx| match editor_event {
                    EditorEvent::BufferEdited | EditorEvent::SelectionsChanged { .. } => {
                        project_panel.autoscroll(cx);
                    }
                    EditorEvent::Blurred => {
                        if project_panel
                            .edit_state
                            .as_ref()
                            .map_or(false, |state| state.processing_filename.is_none())
                        {
                            project_panel.edit_state = None;
                            project_panel.update_visible_entries(None, cx);
                            cx.notify();
                        }
                    }
                    _ => {}
                },
            )
            .detach();

            cx.observe_global::<FileIcons>(|_, cx| {
                cx.notify();
            })
            .detach();

            let mut project_panel_settings = *ProjectPanelSettings::get_global(cx);
            cx.observe_global::<SettingsStore>(move |this, cx| {
                let new_settings = *ProjectPanelSettings::get_global(cx);
                if project_panel_settings != new_settings {
                    project_panel_settings = new_settings;
                    this.update_diagnostics(cx);
                    cx.notify();
                }
            })
            .detach();

            let mut this = Self {
                project: project.clone(),
                fs: workspace.app_state().fs.clone(),
                scroll_handle: UniformListScrollHandle::new(),
                focus_handle,
                visible_entries: Default::default(),
                ancestors: Default::default(),
                last_worktree_root_id: Default::default(),
                last_external_paths_drag_over_entry: None,
                expanded_dir_ids: Default::default(),
                unfolded_dir_ids: Default::default(),
                selection: None,
                marked_entries: Default::default(),
                edit_state: None,
                context_menu: None,
                filename_editor,
                clipboard: None,
                _dragged_entry_destination: None,
                workspace: workspace.weak_handle(),
                width: None,
                pending_serialization: Task::ready(None),
                show_scrollbar: !Self::should_autohide_scrollbar(cx),
                hide_scrollbar_task: None,
<<<<<<< HEAD
                scrollbar_drag_thumb_offset: Default::default(),
                diagnostics: Default::default(),
=======
                vertical_scrollbar_drag_thumb_offset: Default::default(),
                horizontal_scrollbar_drag_thumb_offset: Default::default(),
                max_width_item_index: None,
>>>>>>> 69517689
            };
            this.update_visible_entries(None, cx);

            this
        });

        cx.subscribe(&project_panel, {
            let project_panel = project_panel.downgrade();
            move |workspace, _, event, cx| match event {
                &Event::OpenedEntry {
                    entry_id,
                    focus_opened_item,
                    allow_preview,
                    mark_selected
                } => {
                    if let Some(worktree) = project.read(cx).worktree_for_entry(entry_id, cx) {
                        if let Some(entry) = worktree.read(cx).entry_for_id(entry_id) {
                            let file_path = entry.path.clone();
                            let worktree_id = worktree.read(cx).id();
                            let entry_id = entry.id;

                            project_panel.update(cx, |this, _| {
                                if !mark_selected {
                                    this.marked_entries.clear();
                                }
                                this.marked_entries.insert(SelectedEntry {
                                    worktree_id,
                                    entry_id
                                });
                            }).ok();

                            let is_via_ssh = project.read(cx).is_via_ssh();

                            workspace
                                .open_path_preview(
                                    ProjectPath {
                                        worktree_id,
                                        path: file_path.clone(),
                                    },
                                    None,
                                    focus_opened_item,
                                    allow_preview,
                                    cx,
                                )
                                .detach_and_prompt_err("Failed to open file", cx, move |e, _| {
                                    match e.error_code() {
                                        ErrorCode::Disconnected => if is_via_ssh {
                                            Some("Disconnected from SSH host".to_string())
                                        } else {
                                            Some("Disconnected from remote project".to_string())
                                        },
                                        ErrorCode::UnsharedItem => Some(format!(
                                            "{} is not shared by the host. This could be because it has been marked as `private`",
                                            file_path.display()
                                        )),
                                        _ => None,
                                    }
                                });

                            if let Some(project_panel) = project_panel.upgrade() {
                                // Always select the entry, regardless of whether it is opened or not.
                                project_panel.update(cx, |project_panel, _| {
                                    project_panel.selection = Some(SelectedEntry {
                                        worktree_id,
                                        entry_id
                                    });
                                });
                                if !focus_opened_item {
                                    let focus_handle = project_panel.read(cx).focus_handle.clone();
                                    cx.focus(&focus_handle);
                                }
                            }
                        }
                    }
                }
                &Event::SplitEntry { entry_id } => {
                    if let Some(worktree) = project.read(cx).worktree_for_entry(entry_id, cx) {
                        if let Some(entry) = worktree.read(cx).entry_for_id(entry_id) {
                            workspace
                                .split_path(
                                    ProjectPath {
                                        worktree_id: worktree.read(cx).id(),
                                        path: entry.path.clone(),
                                    },
                                    cx,
                                )
                                .detach_and_log_err(cx);
                        }
                    }
                }
                _ => {}
            }
        })
        .detach();

        project_panel
    }

    pub async fn load(
        workspace: WeakView<Workspace>,
        mut cx: AsyncWindowContext,
    ) -> Result<View<Self>> {
        let serialized_panel = cx
            .background_executor()
            .spawn(async move { KEY_VALUE_STORE.read_kvp(PROJECT_PANEL_KEY) })
            .await
            .map_err(|e| anyhow!("Failed to load project panel: {}", e))
            .log_err()
            .flatten()
            .map(|panel| serde_json::from_str::<SerializedProjectPanel>(&panel))
            .transpose()
            .log_err()
            .flatten();

        workspace.update(&mut cx, |workspace, cx| {
            let panel = ProjectPanel::new(workspace, cx);
            if let Some(serialized_panel) = serialized_panel {
                panel.update(cx, |panel, cx| {
                    panel.width = serialized_panel.width.map(|px| px.round());
                    cx.notify();
                });
            }
            panel
        })
    }

    fn update_diagnostics(&mut self, cx: &mut ViewContext<Self>) {
        let mut diagnostics: HashMap<(WorktreeId, PathBuf), DiagnosticSeverity> =
            Default::default();
        let show_diagnostics_setting = ProjectPanelSettings::get_global(cx).show_diagnostics;

        if show_diagnostics_setting != ShowDiagnostics::Off {
            self.project
                .read(cx)
                .diagnostic_summaries(false, cx)
                .filter_map(|(path, _, diagnostic_summary)| {
                    if diagnostic_summary.error_count > 0 {
                        Some((path, DiagnosticSeverity::ERROR))
                    } else if show_diagnostics_setting == ShowDiagnostics::All
                        && diagnostic_summary.warning_count > 0
                    {
                        Some((path, DiagnosticSeverity::WARNING))
                    } else {
                        None
                    }
                })
                .for_each(|(project_path, diagnostic_severity)| {
                    let mut path_buffer = PathBuf::new();
                    Self::update_strongest_diagnostic_severity(
                        &mut diagnostics,
                        &project_path,
                        path_buffer.clone(),
                        diagnostic_severity,
                    );

                    for component in project_path.path.components() {
                        path_buffer.push(component);
                        Self::update_strongest_diagnostic_severity(
                            &mut diagnostics,
                            &project_path,
                            path_buffer.clone(),
                            diagnostic_severity,
                        );
                    }
                });
        }
        self.diagnostics = diagnostics;
    }

    fn update_strongest_diagnostic_severity(
        diagnostics: &mut HashMap<(WorktreeId, PathBuf), DiagnosticSeverity>,
        project_path: &ProjectPath,
        path_buffer: PathBuf,
        diagnostic_severity: DiagnosticSeverity,
    ) {
        diagnostics
            .entry((project_path.worktree_id, path_buffer.clone()))
            .and_modify(|strongest_diagnostic_severity| {
                *strongest_diagnostic_severity =
                    std::cmp::min(*strongest_diagnostic_severity, diagnostic_severity);
            })
            .or_insert(diagnostic_severity);
    }

    fn serialize(&mut self, cx: &mut ViewContext<Self>) {
        let width = self.width;
        self.pending_serialization = cx.background_executor().spawn(
            async move {
                KEY_VALUE_STORE
                    .write_kvp(
                        PROJECT_PANEL_KEY.into(),
                        serde_json::to_string(&SerializedProjectPanel { width })?,
                    )
                    .await?;
                anyhow::Ok(())
            }
            .log_err(),
        );
    }

    fn focus_in(&mut self, cx: &mut ViewContext<Self>) {
        if !self.focus_handle.contains_focused(cx) {
            cx.emit(Event::Focus);
        }
    }

    fn deploy_context_menu(
        &mut self,
        position: Point<Pixels>,
        entry_id: ProjectEntryId,
        cx: &mut ViewContext<Self>,
    ) {
        let this = cx.view().clone();
        let project = self.project.read(cx);

        let worktree_id = if let Some(id) = project.worktree_id_for_entry(entry_id, cx) {
            id
        } else {
            return;
        };

        self.selection = Some(SelectedEntry {
            worktree_id,
            entry_id,
        });

        if let Some((worktree, entry)) = self.selected_sub_entry(cx) {
            let auto_fold_dirs = ProjectPanelSettings::get_global(cx).auto_fold_dirs;
            let is_root = Some(entry) == worktree.root_entry();
            let is_dir = entry.is_dir();
            let is_foldable = auto_fold_dirs && self.is_foldable(entry, worktree);
            let is_unfoldable = auto_fold_dirs && self.is_unfoldable(entry, worktree);
            let worktree_id = worktree.id();
            let is_read_only = project.is_read_only(cx);
            let is_remote = project.is_via_collab() && project.dev_server_project_id().is_none();
            let is_local = project.is_local();

            let context_menu = ContextMenu::build(cx, |menu, cx| {
                menu.context(self.focus_handle.clone()).map(|menu| {
                    if is_read_only {
                        menu.when(is_dir, |menu| {
                            menu.action("Search Inside", Box::new(NewSearchInDirectory))
                        })
                    } else {
                        menu.action("New File", Box::new(NewFile))
                            .action("New Folder", Box::new(NewDirectory))
                            .separator()
                            .when(is_local && cfg!(target_os = "macos"), |menu| {
                                menu.action("Reveal in Finder", Box::new(RevealInFileManager))
                            })
                            .when(is_local && cfg!(not(target_os = "macos")), |menu| {
                                menu.action("Reveal in File Manager", Box::new(RevealInFileManager))
                            })
                            .when(is_local, |menu| {
                                menu.action("Open in Default App", Box::new(OpenWithSystem))
                            })
                            .action("Open in Terminal", Box::new(OpenInTerminal))
                            .when(is_dir, |menu| {
                                menu.separator()
                                    .action("Find in Folder…", Box::new(NewSearchInDirectory))
                            })
                            .when(is_unfoldable, |menu| {
                                menu.action("Unfold Directory", Box::new(UnfoldDirectory))
                            })
                            .when(is_foldable, |menu| {
                                menu.action("Fold Directory", Box::new(FoldDirectory))
                            })
                            .separator()
                            .action("Cut", Box::new(Cut))
                            .action("Copy", Box::new(Copy))
                            .action("Duplicate", Box::new(Duplicate))
                            // TODO: Paste should always be visible, cbut disabled when clipboard is empty
                            .map(|menu| {
                                if self.clipboard.as_ref().is_some() {
                                    menu.action("Paste", Box::new(Paste))
                                } else {
                                    menu.disabled_action("Paste", Box::new(Paste))
                                }
                            })
                            .separator()
                            .action("Copy Path", Box::new(CopyPath))
                            .action("Copy Relative Path", Box::new(CopyRelativePath))
                            .separator()
                            .action("Rename", Box::new(Rename))
                            .when(!is_root, |menu| {
                                menu.action("Trash", Box::new(Trash { skip_prompt: false }))
                                    .action("Delete", Box::new(Delete { skip_prompt: false }))
                            })
                            .when(!is_remote & is_root, |menu| {
                                menu.separator()
                                    .action(
                                        "Add Folder to Project…",
                                        Box::new(workspace::AddFolderToProject),
                                    )
                                    .entry(
                                        "Remove from Project",
                                        None,
                                        cx.handler_for(&this, move |this, cx| {
                                            this.project.update(cx, |project, cx| {
                                                project.remove_worktree(worktree_id, cx)
                                            });
                                        }),
                                    )
                            })
                            .when(is_root, |menu| {
                                menu.separator()
                                    .action("Collapse All", Box::new(CollapseAllEntries))
                            })
                    }
                })
            });

            cx.focus_view(&context_menu);
            let subscription = cx.subscribe(&context_menu, |this, _, _: &DismissEvent, cx| {
                this.context_menu.take();
                cx.notify();
            });
            self.context_menu = Some((context_menu, position, subscription));
        }

        cx.notify();
    }

    fn is_unfoldable(&self, entry: &Entry, worktree: &Worktree) -> bool {
        if !entry.is_dir() || self.unfolded_dir_ids.contains(&entry.id) {
            return false;
        }

        if let Some(parent_path) = entry.path.parent() {
            let snapshot = worktree.snapshot();
            let mut child_entries = snapshot.child_entries(parent_path);
            if let Some(child) = child_entries.next() {
                if child_entries.next().is_none() {
                    return child.kind.is_dir();
                }
            }
        };
        false
    }

    fn is_foldable(&self, entry: &Entry, worktree: &Worktree) -> bool {
        if entry.is_dir() {
            let snapshot = worktree.snapshot();

            let mut child_entries = snapshot.child_entries(&entry.path);
            if let Some(child) = child_entries.next() {
                if child_entries.next().is_none() {
                    return child.kind.is_dir();
                }
            }
        }
        false
    }

    fn expand_selected_entry(&mut self, _: &ExpandSelectedEntry, cx: &mut ViewContext<Self>) {
        if let Some((worktree, entry)) = self.selected_entry(cx) {
            if let Some(folded_ancestors) = self.ancestors.get_mut(&entry.id) {
                if folded_ancestors.current_ancestor_depth > 0 {
                    folded_ancestors.current_ancestor_depth -= 1;
                    cx.notify();
                    return;
                }
            }
            if entry.is_dir() {
                let worktree_id = worktree.id();
                let entry_id = entry.id;
                let expanded_dir_ids =
                    if let Some(expanded_dir_ids) = self.expanded_dir_ids.get_mut(&worktree_id) {
                        expanded_dir_ids
                    } else {
                        return;
                    };

                match expanded_dir_ids.binary_search(&entry_id) {
                    Ok(_) => self.select_next(&SelectNext, cx),
                    Err(ix) => {
                        self.project.update(cx, |project, cx| {
                            project.expand_entry(worktree_id, entry_id, cx);
                        });

                        expanded_dir_ids.insert(ix, entry_id);
                        self.update_visible_entries(None, cx);
                        cx.notify();
                    }
                }
            }
        }
    }

    fn collapse_selected_entry(&mut self, _: &CollapseSelectedEntry, cx: &mut ViewContext<Self>) {
        if let Some((worktree, mut entry)) = self.selected_entry(cx) {
            if let Some(folded_ancestors) = self.ancestors.get_mut(&entry.id) {
                if folded_ancestors.current_ancestor_depth + 1
                    < folded_ancestors.max_ancestor_depth()
                {
                    folded_ancestors.current_ancestor_depth += 1;
                    cx.notify();
                    return;
                }
            }
            let worktree_id = worktree.id();
            let expanded_dir_ids =
                if let Some(expanded_dir_ids) = self.expanded_dir_ids.get_mut(&worktree_id) {
                    expanded_dir_ids
                } else {
                    return;
                };

            loop {
                let entry_id = entry.id;
                match expanded_dir_ids.binary_search(&entry_id) {
                    Ok(ix) => {
                        expanded_dir_ids.remove(ix);
                        self.update_visible_entries(Some((worktree_id, entry_id)), cx);
                        cx.notify();
                        break;
                    }
                    Err(_) => {
                        if let Some(parent_entry) =
                            entry.path.parent().and_then(|p| worktree.entry_for_path(p))
                        {
                            entry = parent_entry;
                        } else {
                            break;
                        }
                    }
                }
            }
        }
    }

    pub fn collapse_all_entries(&mut self, _: &CollapseAllEntries, cx: &mut ViewContext<Self>) {
        // By keeping entries for fully collapsed worktrees, we avoid expanding them within update_visible_entries
        // (which is it's default behavior when there's no entry for a worktree in expanded_dir_ids).
        self.expanded_dir_ids
            .retain(|_, expanded_entries| expanded_entries.is_empty());
        self.update_visible_entries(None, cx);
        cx.notify();
    }

    fn toggle_expanded(&mut self, entry_id: ProjectEntryId, cx: &mut ViewContext<Self>) {
        if let Some(worktree_id) = self.project.read(cx).worktree_id_for_entry(entry_id, cx) {
            if let Some(expanded_dir_ids) = self.expanded_dir_ids.get_mut(&worktree_id) {
                self.project.update(cx, |project, cx| {
                    match expanded_dir_ids.binary_search(&entry_id) {
                        Ok(ix) => {
                            expanded_dir_ids.remove(ix);
                        }
                        Err(ix) => {
                            project.expand_entry(worktree_id, entry_id, cx);
                            expanded_dir_ids.insert(ix, entry_id);
                        }
                    }
                });
                self.update_visible_entries(Some((worktree_id, entry_id)), cx);
                cx.focus(&self.focus_handle);
                cx.notify();
            }
        }
    }

    fn select_prev(&mut self, _: &SelectPrev, cx: &mut ViewContext<Self>) {
        if let Some(selection) = self.selection {
            let (mut worktree_ix, mut entry_ix, _) =
                self.index_for_selection(selection).unwrap_or_default();
            if entry_ix > 0 {
                entry_ix -= 1;
            } else if worktree_ix > 0 {
                worktree_ix -= 1;
                entry_ix = self.visible_entries[worktree_ix].1.len() - 1;
            } else {
                return;
            }

            let (worktree_id, worktree_entries, _) = &self.visible_entries[worktree_ix];
            let selection = SelectedEntry {
                worktree_id: *worktree_id,
                entry_id: worktree_entries[entry_ix].id,
            };
            self.selection = Some(selection);
            if cx.modifiers().shift {
                self.marked_entries.insert(selection);
            }
            self.autoscroll(cx);
            cx.notify();
        } else {
            self.select_first(&SelectFirst {}, cx);
        }
    }

    fn confirm(&mut self, _: &Confirm, cx: &mut ViewContext<Self>) {
        if let Some(task) = self.confirm_edit(cx) {
            task.detach_and_notify_err(cx);
        }
    }

    fn open(&mut self, _: &Open, cx: &mut ViewContext<Self>) {
        self.open_internal(false, true, false, cx);
    }

    fn open_permanent(&mut self, _: &OpenPermanent, cx: &mut ViewContext<Self>) {
        self.open_internal(true, false, true, cx);
    }

    fn open_internal(
        &mut self,
        mark_selected: bool,
        allow_preview: bool,
        focus_opened_item: bool,
        cx: &mut ViewContext<Self>,
    ) {
        if let Some((_, entry)) = self.selected_entry(cx) {
            if entry.is_file() {
                self.open_entry(
                    entry.id,
                    mark_selected,
                    focus_opened_item,
                    allow_preview,
                    cx,
                );
            } else {
                self.toggle_expanded(entry.id, cx);
            }
        }
    }

    fn confirm_edit(&mut self, cx: &mut ViewContext<Self>) -> Option<Task<Result<()>>> {
        let edit_state = self.edit_state.as_mut()?;
        cx.focus(&self.focus_handle);

        let worktree_id = edit_state.worktree_id;
        let is_new_entry = edit_state.is_new_entry;
        let filename = self.filename_editor.read(cx).text(cx);
        edit_state.is_dir = edit_state.is_dir
            || (edit_state.is_new_entry && filename.ends_with(std::path::MAIN_SEPARATOR));
        let is_dir = edit_state.is_dir;
        let worktree = self.project.read(cx).worktree_for_id(worktree_id, cx)?;
        let entry = worktree.read(cx).entry_for_id(edit_state.entry_id)?.clone();

        let path_already_exists = |path| worktree.read(cx).entry_for_path(path).is_some();
        let edit_task;
        let edited_entry_id;
        if is_new_entry {
            self.selection = Some(SelectedEntry {
                worktree_id,
                entry_id: NEW_ENTRY_ID,
            });
            let new_path = entry.path.join(filename.trim_start_matches('/'));
            if path_already_exists(new_path.as_path()) {
                return None;
            }

            edited_entry_id = NEW_ENTRY_ID;
            edit_task = self.project.update(cx, |project, cx| {
                project.create_entry((worktree_id, &new_path), is_dir, cx)
            });
        } else {
            let new_path = if let Some(parent) = entry.path.clone().parent() {
                parent.join(&filename)
            } else {
                filename.clone().into()
            };
            if path_already_exists(new_path.as_path()) {
                return None;
            }

            edited_entry_id = entry.id;
            edit_task = self.project.update(cx, |project, cx| {
                project.rename_entry(entry.id, new_path.as_path(), cx)
            });
        };

        edit_state.processing_filename = Some(filename);
        cx.notify();

        Some(cx.spawn(|project_panel, mut cx| async move {
            let new_entry = edit_task.await;
            project_panel.update(&mut cx, |project_panel, cx| {
                project_panel.edit_state = None;
                cx.notify();
            })?;

            match new_entry {
                Err(e) => {
                    project_panel.update(&mut cx, |project_panel, cx| {
                        project_panel.marked_entries.clear();
                        project_panel.update_visible_entries(None, cx);
                    }).ok();
                    Err(e)?;
                }
                Ok(CreatedEntry::Included(new_entry)) => {
                    project_panel.update(&mut cx, |project_panel, cx| {
                        if let Some(selection) = &mut project_panel.selection {
                            if selection.entry_id == edited_entry_id {
                                selection.worktree_id = worktree_id;
                                selection.entry_id = new_entry.id;
                                project_panel.marked_entries.clear();
                                project_panel.expand_to_selection(cx);
                            }
                        }
                        project_panel.update_visible_entries(None, cx);
                        if is_new_entry && !is_dir {
                            project_panel.open_entry(new_entry.id, false, true, false, cx);
                        }
                        cx.notify();
                    })?;
                }
                Ok(CreatedEntry::Excluded { abs_path }) => {
                    if let Some(open_task) = project_panel
                        .update(&mut cx, |project_panel, cx| {
                            project_panel.marked_entries.clear();
                            project_panel.update_visible_entries(None, cx);

                            if is_dir {
                                project_panel.project.update(cx, |_, cx| {
                                    cx.emit(project::Event::Notification(format!(
                                        "Created an excluded directory at {abs_path:?}.\nAlter `file_scan_exclusions` in the settings to show it in the panel"
                                    )))
                                });
                                None
                            } else {
                                project_panel
                                    .workspace
                                    .update(cx, |workspace, cx| {
                                        workspace.open_abs_path(abs_path, true, cx)
                                    })
                                    .ok()
                            }
                        })
                        .ok()
                        .flatten()
                    {
                        let _ = open_task.await?;
                    }
                }
            }
            Ok(())
        }))
    }

    fn cancel(&mut self, _: &menu::Cancel, cx: &mut ViewContext<Self>) {
        self.edit_state = None;
        self.update_visible_entries(None, cx);
        self.marked_entries.clear();
        cx.focus(&self.focus_handle);
        cx.notify();
    }

    fn open_entry(
        &mut self,
        entry_id: ProjectEntryId,
        mark_selected: bool,
        focus_opened_item: bool,
        allow_preview: bool,
        cx: &mut ViewContext<Self>,
    ) {
        cx.emit(Event::OpenedEntry {
            entry_id,
            focus_opened_item,
            allow_preview,
            mark_selected,
        });
    }

    fn split_entry(&mut self, entry_id: ProjectEntryId, cx: &mut ViewContext<Self>) {
        cx.emit(Event::SplitEntry { entry_id });
    }

    fn new_file(&mut self, _: &NewFile, cx: &mut ViewContext<Self>) {
        self.add_entry(false, cx)
    }

    fn new_directory(&mut self, _: &NewDirectory, cx: &mut ViewContext<Self>) {
        self.add_entry(true, cx)
    }

    fn add_entry(&mut self, is_dir: bool, cx: &mut ViewContext<Self>) {
        if let Some(SelectedEntry {
            worktree_id,
            entry_id,
        }) = self.selection
        {
            let directory_id;
            if let Some((worktree, expanded_dir_ids)) = self
                .project
                .read(cx)
                .worktree_for_id(worktree_id, cx)
                .zip(self.expanded_dir_ids.get_mut(&worktree_id))
            {
                let worktree = worktree.read(cx);
                if let Some(mut entry) = worktree.entry_for_id(entry_id) {
                    loop {
                        if entry.is_dir() {
                            if let Err(ix) = expanded_dir_ids.binary_search(&entry.id) {
                                expanded_dir_ids.insert(ix, entry.id);
                            }
                            directory_id = entry.id;
                            break;
                        } else {
                            if let Some(parent_path) = entry.path.parent() {
                                if let Some(parent_entry) = worktree.entry_for_path(parent_path) {
                                    entry = parent_entry;
                                    continue;
                                }
                            }
                            return;
                        }
                    }
                } else {
                    return;
                };
            } else {
                return;
            };
            self.marked_entries.clear();
            self.edit_state = Some(EditState {
                worktree_id,
                entry_id: directory_id,
                is_new_entry: true,
                is_dir,
                processing_filename: None,
                is_symlink: false,
                depth: 0,
            });
            self.filename_editor.update(cx, |editor, cx| {
                editor.clear(cx);
                editor.focus(cx);
            });
            self.update_visible_entries(Some((worktree_id, NEW_ENTRY_ID)), cx);
            self.autoscroll(cx);
            cx.notify();
        }
    }

    fn unflatten_entry_id(&self, leaf_entry_id: ProjectEntryId) -> ProjectEntryId {
        if let Some(ancestors) = self.ancestors.get(&leaf_entry_id) {
            ancestors
                .ancestors
                .get(ancestors.current_ancestor_depth)
                .copied()
                .unwrap_or(leaf_entry_id)
        } else {
            leaf_entry_id
        }
    }

    fn rename(&mut self, _: &Rename, cx: &mut ViewContext<Self>) {
        if let Some(SelectedEntry {
            worktree_id,
            entry_id,
        }) = self.selection
        {
            if let Some(worktree) = self.project.read(cx).worktree_for_id(worktree_id, cx) {
                let entry_id = self.unflatten_entry_id(entry_id);
                if let Some(entry) = worktree.read(cx).entry_for_id(entry_id) {
                    self.edit_state = Some(EditState {
                        worktree_id,
                        entry_id,
                        is_new_entry: false,
                        is_dir: entry.is_dir(),
                        processing_filename: None,
                        is_symlink: entry.is_symlink,
                        depth: 0,
                    });
                    let file_name = entry
                        .path
                        .file_name()
                        .map(|s| s.to_string_lossy())
                        .unwrap_or_default()
                        .to_string();
                    let file_stem = entry.path.file_stem().map(|s| s.to_string_lossy());
                    let selection_end =
                        file_stem.map_or(file_name.len(), |file_stem| file_stem.len());
                    self.filename_editor.update(cx, |editor, cx| {
                        editor.set_text(file_name, cx);
                        editor.change_selections(Some(Autoscroll::fit()), cx, |s| {
                            s.select_ranges([0..selection_end])
                        });
                        editor.focus(cx);
                    });
                    self.update_visible_entries(None, cx);
                    self.autoscroll(cx);
                    cx.notify();
                }
            }
        }
    }

    fn trash(&mut self, action: &Trash, cx: &mut ViewContext<Self>) {
        self.remove(true, action.skip_prompt, cx);
    }

    fn delete(&mut self, action: &Delete, cx: &mut ViewContext<Self>) {
        self.remove(false, action.skip_prompt, cx);
    }

    fn remove(&mut self, trash: bool, skip_prompt: bool, cx: &mut ViewContext<'_, ProjectPanel>) {
        maybe!({
            if self.marked_entries.is_empty() && self.selection.is_none() {
                return None;
            }
            let project = self.project.read(cx);
            let items_to_delete = self.marked_entries();
            let file_paths = items_to_delete
                .into_iter()
                .filter_map(|selection| {
                    Some((
                        selection.entry_id,
                        project
                            .path_for_entry(selection.entry_id, cx)?
                            .path
                            .file_name()?
                            .to_string_lossy()
                            .into_owned(),
                    ))
                })
                .collect::<Vec<_>>();
            if file_paths.is_empty() {
                return None;
            }
            let answer = if !skip_prompt {
                let operation = if trash { "Trash" } else { "Delete" };

                let prompt =
                    if let Some((_, path)) = file_paths.first().filter(|_| file_paths.len() == 1) {
                        format!("{operation} {path}?")
                    } else {
                        const CUTOFF_POINT: usize = 10;
                        let names = if file_paths.len() > CUTOFF_POINT {
                            let truncated_path_counts = file_paths.len() - CUTOFF_POINT;
                            let mut paths = file_paths
                                .iter()
                                .map(|(_, path)| path.clone())
                                .take(CUTOFF_POINT)
                                .collect::<Vec<_>>();
                            paths.truncate(CUTOFF_POINT);
                            if truncated_path_counts == 1 {
                                paths.push(".. 1 file not shown".into());
                            } else {
                                paths.push(format!(".. {} files not shown", truncated_path_counts));
                            }
                            paths
                        } else {
                            file_paths.iter().map(|(_, path)| path.clone()).collect()
                        };

                        format!(
                            "Do you want to {} the following {} files?\n{}",
                            operation.to_lowercase(),
                            file_paths.len(),
                            names.join("\n")
                        )
                    };
                Some(cx.prompt(PromptLevel::Info, &prompt, None, &[operation, "Cancel"]))
            } else {
                None
            };

            cx.spawn(|this, mut cx| async move {
                if let Some(answer) = answer {
                    if answer.await != Ok(0) {
                        return Result::<(), anyhow::Error>::Ok(());
                    }
                }
                for (entry_id, _) in file_paths {
                    this.update(&mut cx, |this, cx| {
                        this.project
                            .update(cx, |project, cx| project.delete_entry(entry_id, trash, cx))
                            .ok_or_else(|| anyhow!("no such entry"))
                    })??
                    .await?;
                }
                Result::<(), anyhow::Error>::Ok(())
            })
            .detach_and_log_err(cx);
            Some(())
        });
    }

    fn unfold_directory(&mut self, _: &UnfoldDirectory, cx: &mut ViewContext<Self>) {
        if let Some((worktree, entry)) = self.selected_entry(cx) {
            self.unfolded_dir_ids.insert(entry.id);

            let snapshot = worktree.snapshot();
            let mut parent_path = entry.path.parent();
            while let Some(path) = parent_path {
                if let Some(parent_entry) = worktree.entry_for_path(path) {
                    let mut children_iter = snapshot.child_entries(path);

                    if children_iter.by_ref().take(2).count() > 1 {
                        break;
                    }

                    self.unfolded_dir_ids.insert(parent_entry.id);
                    parent_path = path.parent();
                } else {
                    break;
                }
            }

            self.update_visible_entries(None, cx);
            self.autoscroll(cx);
            cx.notify();
        }
    }

    fn fold_directory(&mut self, _: &FoldDirectory, cx: &mut ViewContext<Self>) {
        if let Some((worktree, entry)) = self.selected_entry(cx) {
            self.unfolded_dir_ids.remove(&entry.id);

            let snapshot = worktree.snapshot();
            let mut path = &*entry.path;
            loop {
                let mut child_entries_iter = snapshot.child_entries(path);
                if let Some(child) = child_entries_iter.next() {
                    if child_entries_iter.next().is_none() && child.is_dir() {
                        self.unfolded_dir_ids.remove(&child.id);
                        path = &*child.path;
                    } else {
                        break;
                    }
                } else {
                    break;
                }
            }

            self.update_visible_entries(None, cx);
            self.autoscroll(cx);
            cx.notify();
        }
    }

    fn select_next(&mut self, _: &SelectNext, cx: &mut ViewContext<Self>) {
        if let Some(selection) = self.selection {
            let (mut worktree_ix, mut entry_ix, _) =
                self.index_for_selection(selection).unwrap_or_default();
            if let Some((_, worktree_entries, _)) = self.visible_entries.get(worktree_ix) {
                if entry_ix + 1 < worktree_entries.len() {
                    entry_ix += 1;
                } else {
                    worktree_ix += 1;
                    entry_ix = 0;
                }
            }

            if let Some((worktree_id, worktree_entries, _)) = self.visible_entries.get(worktree_ix)
            {
                if let Some(entry) = worktree_entries.get(entry_ix) {
                    let selection = SelectedEntry {
                        worktree_id: *worktree_id,
                        entry_id: entry.id,
                    };
                    self.selection = Some(selection);
                    if cx.modifiers().shift {
                        self.marked_entries.insert(selection);
                    }

                    self.autoscroll(cx);
                    cx.notify();
                }
            }
        } else {
            self.select_first(&SelectFirst {}, cx);
        }
    }

    fn select_parent(&mut self, _: &SelectParent, cx: &mut ViewContext<Self>) {
        if let Some((worktree, entry)) = self.selected_sub_entry(cx) {
            if let Some(parent) = entry.path.parent() {
                if let Some(parent_entry) = worktree.entry_for_path(parent) {
                    self.selection = Some(SelectedEntry {
                        worktree_id: worktree.id(),
                        entry_id: parent_entry.id,
                    });
                    self.autoscroll(cx);
                    cx.notify();
                }
            }
        } else {
            self.select_first(&SelectFirst {}, cx);
        }
    }

    fn select_first(&mut self, _: &SelectFirst, cx: &mut ViewContext<Self>) {
        let worktree = self
            .visible_entries
            .first()
            .and_then(|(worktree_id, _, _)| {
                self.project.read(cx).worktree_for_id(*worktree_id, cx)
            });
        if let Some(worktree) = worktree {
            let worktree = worktree.read(cx);
            let worktree_id = worktree.id();
            if let Some(root_entry) = worktree.root_entry() {
                let selection = SelectedEntry {
                    worktree_id,
                    entry_id: root_entry.id,
                };
                self.selection = Some(selection);
                if cx.modifiers().shift {
                    self.marked_entries.insert(selection);
                }
                self.autoscroll(cx);
                cx.notify();
            }
        }
    }

    fn select_last(&mut self, _: &SelectLast, cx: &mut ViewContext<Self>) {
        let worktree = self.visible_entries.last().and_then(|(worktree_id, _, _)| {
            self.project.read(cx).worktree_for_id(*worktree_id, cx)
        });
        if let Some(worktree) = worktree {
            let worktree = worktree.read(cx);
            let worktree_id = worktree.id();
            if let Some(last_entry) = worktree.entries(true, 0).last() {
                self.selection = Some(SelectedEntry {
                    worktree_id,
                    entry_id: last_entry.id,
                });
                self.autoscroll(cx);
                cx.notify();
            }
        }
    }

    fn autoscroll(&mut self, cx: &mut ViewContext<Self>) {
        if let Some((_, _, index)) = self.selection.and_then(|s| self.index_for_selection(s)) {
            self.scroll_handle.scroll_to_item(index);
            cx.notify();
        }
    }

    fn cut(&mut self, _: &Cut, cx: &mut ViewContext<Self>) {
        let entries = self.marked_entries();
        if !entries.is_empty() {
            self.clipboard = Some(ClipboardEntry::Cut(entries));
            cx.notify();
        }
    }

    fn copy(&mut self, _: &Copy, cx: &mut ViewContext<Self>) {
        let entries = self.marked_entries();
        if !entries.is_empty() {
            self.clipboard = Some(ClipboardEntry::Copied(entries));
            cx.notify();
        }
    }

    fn create_paste_path(
        &self,
        source: &SelectedEntry,
        (worktree, target_entry): (Model<Worktree>, &Entry),
        cx: &AppContext,
    ) -> Option<PathBuf> {
        let mut new_path = target_entry.path.to_path_buf();
        // If we're pasting into a file, or a directory into itself, go up one level.
        if target_entry.is_file() || (target_entry.is_dir() && target_entry.id == source.entry_id) {
            new_path.pop();
        }
        let clipboard_entry_file_name = self
            .project
            .read(cx)
            .path_for_entry(source.entry_id, cx)?
            .path
            .file_name()?
            .to_os_string();
        new_path.push(&clipboard_entry_file_name);
        let extension = new_path.extension().map(|e| e.to_os_string());
        let file_name_without_extension = Path::new(&clipboard_entry_file_name).file_stem()?;
        let mut ix = 0;
        {
            let worktree = worktree.read(cx);
            while worktree.entry_for_path(&new_path).is_some() {
                new_path.pop();

                let mut new_file_name = file_name_without_extension.to_os_string();
                new_file_name.push(" copy");
                if ix > 0 {
                    new_file_name.push(format!(" {}", ix));
                }
                if let Some(extension) = extension.as_ref() {
                    new_file_name.push(".");
                    new_file_name.push(extension);
                }

                new_path.push(new_file_name);
                ix += 1;
            }
        }
        Some(new_path)
    }

    fn paste(&mut self, _: &Paste, cx: &mut ViewContext<Self>) {
        maybe!({
            let (worktree, entry) = self.selected_entry_handle(cx)?;
            let entry = entry.clone();
            let worktree_id = worktree.read(cx).id();
            let clipboard_entries = self
                .clipboard
                .as_ref()
                .filter(|clipboard| !clipboard.items().is_empty())?;

            enum PasteTask {
                Rename(Task<Result<CreatedEntry>>),
                Copy(Task<Result<Option<Entry>>>),
            }
            let mut paste_entry_tasks: IndexMap<(ProjectEntryId, bool), PasteTask> =
                IndexMap::default();
            let clip_is_cut = clipboard_entries.is_cut();
            for clipboard_entry in clipboard_entries.items() {
                let new_path =
                    self.create_paste_path(clipboard_entry, self.selected_entry_handle(cx)?, cx)?;
                let clip_entry_id = clipboard_entry.entry_id;
                let is_same_worktree = clipboard_entry.worktree_id == worktree_id;
                let relative_worktree_source_path = if !is_same_worktree {
                    let target_base_path = worktree.read(cx).abs_path();
                    let clipboard_project_path =
                        self.project.read(cx).path_for_entry(clip_entry_id, cx)?;
                    let clipboard_abs_path = self
                        .project
                        .read(cx)
                        .absolute_path(&clipboard_project_path, cx)?;
                    Some(relativize_path(
                        &target_base_path,
                        clipboard_abs_path.as_path(),
                    ))
                } else {
                    None
                };
                let task = if clip_is_cut && is_same_worktree {
                    let task = self.project.update(cx, |project, cx| {
                        project.rename_entry(clip_entry_id, new_path, cx)
                    });
                    PasteTask::Rename(task)
                } else {
                    let entry_id = if is_same_worktree {
                        clip_entry_id
                    } else {
                        entry.id
                    };
                    let task = self.project.update(cx, |project, cx| {
                        project.copy_entry(entry_id, relative_worktree_source_path, new_path, cx)
                    });
                    PasteTask::Copy(task)
                };
                let needs_delete = !is_same_worktree && clip_is_cut;
                paste_entry_tasks.insert((clip_entry_id, needs_delete), task);
            }

            cx.spawn(|project_panel, mut cx| async move {
                let mut last_succeed = None;
                let mut need_delete_ids = Vec::new();
                for ((entry_id, need_delete), task) in paste_entry_tasks.into_iter() {
                    match task {
                        PasteTask::Rename(task) => {
                            if let Some(CreatedEntry::Included(entry)) = task.await.log_err() {
                                last_succeed = Some(entry.id);
                            }
                        }
                        PasteTask::Copy(task) => {
                            if let Some(Some(entry)) = task.await.log_err() {
                                last_succeed = Some(entry.id);
                                if need_delete {
                                    need_delete_ids.push(entry_id);
                                }
                            }
                        }
                    }
                }
                // update selection
                if let Some(entry_id) = last_succeed {
                    project_panel
                        .update(&mut cx, |project_panel, _cx| {
                            project_panel.selection = Some(SelectedEntry {
                                worktree_id,
                                entry_id,
                            });
                        })
                        .ok();
                }
                // remove entry for cut in difference worktree
                for entry_id in need_delete_ids {
                    project_panel
                        .update(&mut cx, |project_panel, cx| {
                            project_panel
                                .project
                                .update(cx, |project, cx| project.delete_entry(entry_id, true, cx))
                                .ok_or_else(|| anyhow!("no such entry"))
                        })??
                        .await?;
                }

                anyhow::Ok(())
            })
            .detach_and_log_err(cx);

            self.expand_entry(worktree_id, entry.id, cx);
            Some(())
        });
    }

    fn duplicate(&mut self, _: &Duplicate, cx: &mut ViewContext<Self>) {
        self.copy(&Copy {}, cx);
        self.paste(&Paste {}, cx);
    }

    fn copy_path(&mut self, _: &CopyPath, cx: &mut ViewContext<Self>) {
        let abs_file_paths = {
            let project = self.project.read(cx);
            self.marked_entries()
                .into_iter()
                .filter_map(|entry| {
                    let entry_path = project.path_for_entry(entry.entry_id, cx)?.path;
                    Some(
                        project
                            .worktree_for_id(entry.worktree_id, cx)?
                            .read(cx)
                            .abs_path()
                            .join(entry_path)
                            .to_string_lossy()
                            .to_string(),
                    )
                })
                .collect::<Vec<_>>()
        };
        if !abs_file_paths.is_empty() {
            cx.write_to_clipboard(ClipboardItem::new_string(abs_file_paths.join("\n")));
        }
    }

    fn copy_relative_path(&mut self, _: &CopyRelativePath, cx: &mut ViewContext<Self>) {
        let file_paths = {
            let project = self.project.read(cx);
            self.marked_entries()
                .into_iter()
                .filter_map(|entry| {
                    Some(
                        project
                            .path_for_entry(entry.entry_id, cx)?
                            .path
                            .to_string_lossy()
                            .to_string(),
                    )
                })
                .collect::<Vec<_>>()
        };
        if !file_paths.is_empty() {
            cx.write_to_clipboard(ClipboardItem::new_string(file_paths.join("\n")));
        }
    }

    fn reveal_in_finder(&mut self, _: &RevealInFileManager, cx: &mut ViewContext<Self>) {
        if let Some((worktree, entry)) = self.selected_sub_entry(cx) {
            cx.reveal_path(&worktree.abs_path().join(&entry.path));
        }
    }

    fn open_system(&mut self, _: &OpenWithSystem, cx: &mut ViewContext<Self>) {
        if let Some((worktree, entry)) = self.selected_entry(cx) {
            let abs_path = worktree.abs_path().join(&entry.path);
            cx.open_with_system(&abs_path);
        }
    }

    fn open_in_terminal(&mut self, _: &OpenInTerminal, cx: &mut ViewContext<Self>) {
        if let Some((worktree, entry)) = self.selected_sub_entry(cx) {
            let abs_path = worktree.abs_path().join(&entry.path);
            let working_directory = if entry.is_dir() {
                Some(abs_path)
            } else {
                if entry.is_symlink {
                    abs_path.canonicalize().ok()
                } else {
                    Some(abs_path)
                }
                .and_then(|path| Some(path.parent()?.to_path_buf()))
            };
            if let Some(working_directory) = working_directory {
                cx.dispatch_action(workspace::OpenTerminal { working_directory }.boxed_clone())
            }
        }
    }

    pub fn new_search_in_directory(
        &mut self,
        _: &NewSearchInDirectory,
        cx: &mut ViewContext<Self>,
    ) {
        if let Some((worktree, entry)) = self.selected_sub_entry(cx) {
            if entry.is_dir() {
                let include_root = self.project.read(cx).visible_worktrees(cx).count() > 1;
                let dir_path = if include_root {
                    let mut full_path = PathBuf::from(worktree.root_name());
                    full_path.push(&entry.path);
                    Arc::from(full_path)
                } else {
                    entry.path.clone()
                };

                self.workspace
                    .update(cx, |workspace, cx| {
                        search::ProjectSearchView::new_search_in_directory(
                            workspace, &dir_path, cx,
                        );
                    })
                    .ok();
            }
        }
    }

    fn move_entry(
        &mut self,
        entry_to_move: ProjectEntryId,
        destination: ProjectEntryId,
        destination_is_file: bool,
        cx: &mut ViewContext<Self>,
    ) {
        if self
            .project
            .read(cx)
            .entry_is_worktree_root(entry_to_move, cx)
        {
            self.move_worktree_root(entry_to_move, destination, cx)
        } else {
            self.move_worktree_entry(entry_to_move, destination, destination_is_file, cx)
        }
    }

    fn move_worktree_root(
        &mut self,
        entry_to_move: ProjectEntryId,
        destination: ProjectEntryId,
        cx: &mut ViewContext<Self>,
    ) {
        self.project.update(cx, |project, cx| {
            let Some(worktree_to_move) = project.worktree_for_entry(entry_to_move, cx) else {
                return;
            };
            let Some(destination_worktree) = project.worktree_for_entry(destination, cx) else {
                return;
            };

            let worktree_id = worktree_to_move.read(cx).id();
            let destination_id = destination_worktree.read(cx).id();

            project
                .move_worktree(worktree_id, destination_id, cx)
                .log_err();
        });
    }

    fn move_worktree_entry(
        &mut self,
        entry_to_move: ProjectEntryId,
        destination: ProjectEntryId,
        destination_is_file: bool,
        cx: &mut ViewContext<Self>,
    ) {
        let destination_worktree = self.project.update(cx, |project, cx| {
            let entry_path = project.path_for_entry(entry_to_move, cx)?;
            let destination_entry_path = project.path_for_entry(destination, cx)?.path.clone();

            let mut destination_path = destination_entry_path.as_ref();
            if destination_is_file {
                destination_path = destination_path.parent()?;
            }

            let mut new_path = destination_path.to_path_buf();
            new_path.push(entry_path.path.file_name()?);
            if new_path != entry_path.path.as_ref() {
                let task = project.rename_entry(entry_to_move, new_path, cx);
                cx.foreground_executor().spawn(task).detach_and_log_err(cx);
            }

            project.worktree_id_for_entry(destination, cx)
        });

        if let Some(destination_worktree) = destination_worktree {
            self.expand_entry(destination_worktree, destination, cx);
        }
    }

    fn index_for_selection(&self, selection: SelectedEntry) -> Option<(usize, usize, usize)> {
        let mut entry_index = 0;
        let mut visible_entries_index = 0;
        for (worktree_index, (worktree_id, worktree_entries, _)) in
            self.visible_entries.iter().enumerate()
        {
            if *worktree_id == selection.worktree_id {
                for entry in worktree_entries {
                    if entry.id == selection.entry_id {
                        return Some((worktree_index, entry_index, visible_entries_index));
                    } else {
                        visible_entries_index += 1;
                        entry_index += 1;
                    }
                }
                break;
            } else {
                visible_entries_index += worktree_entries.len();
            }
        }
        None
    }

    // Returns list of entries that should be affected by an operation.
    // When currently selected entry is not marked, it's treated as the only marked entry.
    fn marked_entries(&self) -> BTreeSet<SelectedEntry> {
        let Some(mut selection) = self.selection else {
            return Default::default();
        };
        if self.marked_entries.contains(&selection) {
            self.marked_entries
                .iter()
                .copied()
                .map(|mut entry| {
                    entry.entry_id = self.resolve_entry(entry.entry_id);
                    entry
                })
                .collect()
        } else {
            selection.entry_id = self.resolve_entry(selection.entry_id);
            BTreeSet::from_iter([selection])
        }
    }

    fn resolve_entry(&self, id: ProjectEntryId) -> ProjectEntryId {
        self.ancestors
            .get(&id)
            .and_then(|ancestors| {
                if ancestors.current_ancestor_depth == 0 {
                    return None;
                }
                ancestors.ancestors.get(ancestors.current_ancestor_depth)
            })
            .copied()
            .unwrap_or(id)
    }
    pub fn selected_entry<'a>(
        &self,
        cx: &'a AppContext,
    ) -> Option<(&'a Worktree, &'a project::Entry)> {
        let (worktree, entry) = self.selected_entry_handle(cx)?;
        Some((worktree.read(cx), entry))
    }

    /// Compared to selected_entry, this function resolves to the currently
    /// selected subentry if dir auto-folding is enabled.
    fn selected_sub_entry<'a>(
        &self,
        cx: &'a AppContext,
    ) -> Option<(&'a Worktree, &'a project::Entry)> {
        let (worktree, mut entry) = self.selected_entry_handle(cx)?;

        let worktree = worktree.read(cx);
        let resolved_id = self.resolve_entry(entry.id);
        if resolved_id != entry.id {
            entry = worktree.entry_for_id(resolved_id)?;
        }
        Some((worktree, entry))
    }
    fn selected_entry_handle<'a>(
        &self,
        cx: &'a AppContext,
    ) -> Option<(Model<Worktree>, &'a project::Entry)> {
        let selection = self.selection?;
        let project = self.project.read(cx);
        let worktree = project.worktree_for_id(selection.worktree_id, cx)?;
        let entry = worktree.read(cx).entry_for_id(selection.entry_id)?;
        Some((worktree, entry))
    }

    fn expand_to_selection(&mut self, cx: &mut ViewContext<Self>) -> Option<()> {
        let (worktree, entry) = self.selected_entry(cx)?;
        let expanded_dir_ids = self.expanded_dir_ids.entry(worktree.id()).or_default();

        for path in entry.path.ancestors() {
            let Some(entry) = worktree.entry_for_path(path) else {
                continue;
            };
            if entry.is_dir() {
                if let Err(idx) = expanded_dir_ids.binary_search(&entry.id) {
                    expanded_dir_ids.insert(idx, entry.id);
                }
            }
        }

        Some(())
    }

    fn update_visible_entries(
        &mut self,
        new_selected_entry: Option<(WorktreeId, ProjectEntryId)>,
        cx: &mut ViewContext<Self>,
    ) {
        let auto_collapse_dirs = ProjectPanelSettings::get_global(cx).auto_fold_dirs;
        let project = self.project.read(cx);
        self.last_worktree_root_id = project
            .visible_worktrees(cx)
            .next_back()
            .and_then(|worktree| worktree.read(cx).root_entry())
            .map(|entry| entry.id);

        let old_ancestors = std::mem::take(&mut self.ancestors);
        self.visible_entries.clear();
        let mut max_width_item = None;
        for worktree in project.visible_worktrees(cx) {
            let snapshot = worktree.read(cx).snapshot();
            let worktree_id = snapshot.id();

            let expanded_dir_ids = match self.expanded_dir_ids.entry(worktree_id) {
                hash_map::Entry::Occupied(e) => e.into_mut(),
                hash_map::Entry::Vacant(e) => {
                    // The first time a worktree's root entry becomes available,
                    // mark that root entry as expanded.
                    if let Some(entry) = snapshot.root_entry() {
                        e.insert(vec![entry.id]).as_slice()
                    } else {
                        &[]
                    }
                }
            };

            let mut new_entry_parent_id = None;
            let mut new_entry_kind = EntryKind::Dir;
            if let Some(edit_state) = &self.edit_state {
                if edit_state.worktree_id == worktree_id && edit_state.is_new_entry {
                    new_entry_parent_id = Some(edit_state.entry_id);
                    new_entry_kind = if edit_state.is_dir {
                        EntryKind::Dir
                    } else {
                        EntryKind::File
                    };
                }
            }

            let mut visible_worktree_entries = Vec::new();
            let mut entry_iter = snapshot.entries(true, 0);
            let mut auto_folded_ancestors = vec![];
            while let Some(entry) = entry_iter.entry() {
                if auto_collapse_dirs && entry.kind.is_dir() {
                    auto_folded_ancestors.push(entry.id);
                    if !self.unfolded_dir_ids.contains(&entry.id) {
                        if let Some(root_path) = snapshot.root_entry() {
                            let mut child_entries = snapshot.child_entries(&entry.path);
                            if let Some(child) = child_entries.next() {
                                if entry.path != root_path.path
                                    && child_entries.next().is_none()
                                    && child.kind.is_dir()
                                {
                                    entry_iter.advance();

                                    continue;
                                }
                            }
                        }
                    }
                    let depth = old_ancestors
                        .get(&entry.id)
                        .map(|ancestor| ancestor.current_ancestor_depth)
                        .unwrap_or_default();
                    if let Some(edit_state) = &mut self.edit_state {
                        if edit_state.entry_id == entry.id {
                            edit_state.is_symlink = entry.is_symlink;
                            edit_state.depth = depth;
                        }
                    }
                    let mut ancestors = std::mem::take(&mut auto_folded_ancestors);
                    if ancestors.len() > 1 {
                        ancestors.reverse();
                        self.ancestors.insert(
                            entry.id,
                            FoldedAncestors {
                                current_ancestor_depth: depth,
                                ancestors,
                            },
                        );
                    }
                }
                auto_folded_ancestors.clear();
                visible_worktree_entries.push(entry.clone());
                if Some(entry.id) == new_entry_parent_id {
                    visible_worktree_entries.push(Entry {
                        id: NEW_ENTRY_ID,
                        kind: new_entry_kind,
                        path: entry.path.join("\0").into(),
                        inode: 0,
                        mtime: entry.mtime,
                        size: entry.size,
                        is_ignored: entry.is_ignored,
                        is_external: false,
                        is_private: false,
                        git_status: entry.git_status,
                        canonical_path: entry.canonical_path.clone(),
                        is_symlink: entry.is_symlink,
                        char_bag: entry.char_bag,
                        is_fifo: entry.is_fifo,
                    });
                }
                let worktree_abs_path = worktree.read(cx).abs_path();
                let (depth, path) = if Some(entry) == worktree.read(cx).root_entry() {
                    let Some(path_name) = worktree_abs_path
                        .file_name()
                        .with_context(|| {
                            format!("Worktree abs path has no file name, root entry: {entry:?}")
                        })
                        .log_err()
                    else {
                        continue;
                    };
                    let path = Arc::from(Path::new(path_name));
                    let depth = 0;
                    (depth, path)
                } else if entry.is_file() {
                    let Some(path_name) = entry
                        .path
                        .file_name()
                        .with_context(|| format!("Non-root entry has no file name: {entry:?}"))
                        .log_err()
                    else {
                        continue;
                    };
                    let path = Arc::from(Path::new(path_name));
                    let depth = entry.path.ancestors().count() - 1;
                    (depth, path)
                } else {
                    let path = self
                        .ancestors
                        .get(&entry.id)
                        .and_then(|ancestors| {
                            let outermost_ancestor = ancestors.ancestors.last()?;
                            let root_folded_entry = worktree
                                .read(cx)
                                .entry_for_id(*outermost_ancestor)?
                                .path
                                .as_ref();
                            entry
                                .path
                                .strip_prefix(root_folded_entry)
                                .ok()
                                .and_then(|suffix| {
                                    let full_path = Path::new(root_folded_entry.file_name()?);
                                    Some(Arc::<Path>::from(full_path.join(suffix)))
                                })
                        })
                        .or_else(|| entry.path.file_name().map(Path::new).map(Arc::from))
                        .unwrap_or_else(|| entry.path.clone());
                    let depth = path.components().count();
                    (depth, path)
                };
                let width_estimate = item_width_estimate(
                    depth,
                    path.to_string_lossy().chars().count(),
                    entry.is_symlink,
                );

                match max_width_item.as_mut() {
                    Some((id, worktree_id, width)) => {
                        if *width < width_estimate {
                            *id = entry.id;
                            *worktree_id = worktree.read(cx).id();
                            *width = width_estimate;
                        }
                    }
                    None => {
                        max_width_item = Some((entry.id, worktree.read(cx).id(), width_estimate))
                    }
                }

                if expanded_dir_ids.binary_search(&entry.id).is_err()
                    && entry_iter.advance_to_sibling()
                {
                    continue;
                }
                entry_iter.advance();
            }

            snapshot.propagate_git_statuses(&mut visible_worktree_entries);
            project::sort_worktree_entries(&mut visible_worktree_entries);
            self.visible_entries
                .push((worktree_id, visible_worktree_entries, OnceCell::new()));
        }

        if let Some((project_entry_id, worktree_id, _)) = max_width_item {
            let mut visited_worktrees_length = 0;
            let index = self.visible_entries.iter().find_map(|(id, entries, _)| {
                if worktree_id == *id {
                    entries
                        .iter()
                        .position(|entry| entry.id == project_entry_id)
                } else {
                    visited_worktrees_length += entries.len();
                    None
                }
            });
            if let Some(index) = index {
                self.max_width_item_index = Some(visited_worktrees_length + index);
            }
        }
        if let Some((worktree_id, entry_id)) = new_selected_entry {
            self.selection = Some(SelectedEntry {
                worktree_id,
                entry_id,
            });
            if cx.modifiers().shift {
                self.marked_entries.insert(SelectedEntry {
                    worktree_id,
                    entry_id,
                });
            }
        }
    }

    fn expand_entry(
        &mut self,
        worktree_id: WorktreeId,
        entry_id: ProjectEntryId,
        cx: &mut ViewContext<Self>,
    ) {
        self.project.update(cx, |project, cx| {
            if let Some((worktree, expanded_dir_ids)) = project
                .worktree_for_id(worktree_id, cx)
                .zip(self.expanded_dir_ids.get_mut(&worktree_id))
            {
                project.expand_entry(worktree_id, entry_id, cx);
                let worktree = worktree.read(cx);

                if let Some(mut entry) = worktree.entry_for_id(entry_id) {
                    loop {
                        if let Err(ix) = expanded_dir_ids.binary_search(&entry.id) {
                            expanded_dir_ids.insert(ix, entry.id);
                        }

                        if let Some(parent_entry) =
                            entry.path.parent().and_then(|p| worktree.entry_for_path(p))
                        {
                            entry = parent_entry;
                        } else {
                            break;
                        }
                    }
                }
            }
        });
    }

    fn drop_external_files(
        &mut self,
        paths: &[PathBuf],
        entry_id: ProjectEntryId,
        cx: &mut ViewContext<Self>,
    ) {
        let mut paths: Vec<Arc<Path>> = paths.iter().map(|path| Arc::from(path.clone())).collect();

        let open_file_after_drop = paths.len() == 1 && paths[0].is_file();

        let Some((target_directory, worktree)) = maybe!({
            let worktree = self.project.read(cx).worktree_for_entry(entry_id, cx)?;
            let entry = worktree.read(cx).entry_for_id(entry_id)?;
            let path = worktree.read(cx).absolutize(&entry.path).ok()?;
            let target_directory = if path.is_dir() {
                path
            } else {
                path.parent()?.to_path_buf()
            };
            Some((target_directory, worktree))
        }) else {
            return;
        };

        let mut paths_to_replace = Vec::new();
        for path in &paths {
            if let Some(name) = path.file_name() {
                let mut target_path = target_directory.clone();
                target_path.push(name);
                if target_path.exists() {
                    paths_to_replace.push((name.to_string_lossy().to_string(), path.clone()));
                }
            }
        }

        cx.spawn(|this, mut cx| {
            async move {
                for (filename, original_path) in &paths_to_replace {
                    let answer = cx
                        .prompt(
                            PromptLevel::Info,
                            format!("A file or folder with name {filename} already exists in the destination folder. Do you want to replace it?").as_str(),
                            None,
                            &["Replace", "Cancel"],
                        )
                        .await?;
                    if answer == 1 {
                        if let Some(item_idx) = paths.iter().position(|p| p == original_path) {
                            paths.remove(item_idx);
                        }
                    }
                }

                if paths.is_empty() {
                    return Ok(());
                }

                let task = worktree.update(&mut cx, |worktree, cx| {
                    worktree.copy_external_entries(target_directory, paths, true, cx)
                })?;

                let opened_entries = task.await?;
                this.update(&mut cx, |this, cx| {
                    if open_file_after_drop && !opened_entries.is_empty() {
                        this.open_entry(opened_entries[0], true, true, false, cx);
                    }
                })
            }
            .log_err()
        })
        .detach();
    }

    fn drag_onto(
        &mut self,
        selections: &DraggedSelection,
        target_entry_id: ProjectEntryId,
        is_file: bool,
        cx: &mut ViewContext<Self>,
    ) {
        let should_copy = cx.modifiers().alt;
        if should_copy {
            let _ = maybe!({
                let project = self.project.read(cx);
                let target_worktree = project.worktree_for_entry(target_entry_id, cx)?;
                let target_entry = target_worktree
                    .read(cx)
                    .entry_for_id(target_entry_id)?
                    .clone();
                for selection in selections.items() {
                    let new_path = self.create_paste_path(
                        selection,
                        (target_worktree.clone(), &target_entry),
                        cx,
                    )?;
                    self.project
                        .update(cx, |project, cx| {
                            project.copy_entry(selection.entry_id, None, new_path, cx)
                        })
                        .detach_and_log_err(cx)
                }

                Some(())
            });
        } else {
            for selection in selections.items() {
                self.move_entry(selection.entry_id, target_entry_id, is_file, cx);
            }
        }
    }

    fn for_each_visible_entry(
        &self,
        range: Range<usize>,
        cx: &mut ViewContext<ProjectPanel>,
        mut callback: impl FnMut(ProjectEntryId, EntryDetails, &mut ViewContext<ProjectPanel>),
    ) {
        let mut ix = 0;
        for (worktree_id, visible_worktree_entries, entries_paths) in &self.visible_entries {
            if ix >= range.end {
                return;
            }

            if ix + visible_worktree_entries.len() <= range.start {
                ix += visible_worktree_entries.len();
                continue;
            }

            let end_ix = range.end.min(ix + visible_worktree_entries.len());
            let (git_status_setting, show_file_icons, show_folder_icons) = {
                let settings = ProjectPanelSettings::get_global(cx);
                (
                    settings.git_status,
                    settings.file_icons,
                    settings.folder_icons,
                )
            };
            if let Some(worktree) = self.project.read(cx).worktree_for_id(*worktree_id, cx) {
                let snapshot = worktree.read(cx).snapshot();
                let root_name = OsStr::new(snapshot.root_name());
                let expanded_entry_ids = self
                    .expanded_dir_ids
                    .get(&snapshot.id())
                    .map(Vec::as_slice)
                    .unwrap_or(&[]);

                let entry_range = range.start.saturating_sub(ix)..end_ix - ix;
                let entries = entries_paths.get_or_init(|| {
                    visible_worktree_entries
                        .iter()
                        .map(|e| (e.path.clone()))
                        .collect()
                });
                for entry in visible_worktree_entries[entry_range].iter() {
                    let status = git_status_setting.then_some(entry.git_status).flatten();
                    let is_expanded = expanded_entry_ids.binary_search(&entry.id).is_ok();
                    let icon = match entry.kind {
                        EntryKind::File => {
                            if show_file_icons {
                                FileIcons::get_icon(&entry.path, cx)
                            } else {
                                None
                            }
                        }
                        _ => {
                            if show_folder_icons {
                                FileIcons::get_folder_icon(is_expanded, cx)
                            } else {
                                FileIcons::get_chevron_icon(is_expanded, cx)
                            }
                        }
                    };

                    let (depth, difference) =
                        ProjectPanel::calculate_depth_and_difference(entry, entries);

                    let filename = match difference {
                        diff if diff > 1 => entry
                            .path
                            .iter()
                            .skip(entry.path.components().count() - diff)
                            .collect::<PathBuf>()
                            .to_str()
                            .unwrap_or_default()
                            .to_string(),
                        _ => entry
                            .path
                            .file_name()
                            .map(|name| name.to_string_lossy().into_owned())
                            .unwrap_or_else(|| root_name.to_string_lossy().to_string()),
                    };
                    let selection = SelectedEntry {
                        worktree_id: snapshot.id(),
                        entry_id: entry.id,
                    };

                    let is_marked = self.marked_entries.contains(&selection);

                    let diagnostic_severity = self
                        .diagnostics
                        .get(&(*worktree_id, entry.path.to_path_buf()));

                    let (filename_text_color, extra_icon_name) =
                        entry_text_color_and_extra_icon_name(
                            diagnostic_severity,
                            status,
                            entry.is_ignored,
                            is_marked,
                        );

                    let mut details = EntryDetails {
                        filename,
                        icon,
                        path: entry.path.clone(),
                        depth,
                        kind: entry.kind,
                        is_ignored: entry.is_ignored,
                        is_expanded,
                        is_selected: self.selection == Some(selection),
                        is_marked,
                        is_editing: false,
                        is_processing: false,
                        is_cut: self
                            .clipboard
                            .as_ref()
                            .map_or(false, |e| e.is_cut() && e.items().contains(&selection)),
                        filename_text_color,
                        extra_icon_name,
                        git_status: status,
                        is_private: entry.is_private,
                        worktree_id: *worktree_id,
                        canonical_path: entry.canonical_path.clone(),
                    };

                    if let Some(edit_state) = &self.edit_state {
                        let is_edited_entry = if edit_state.is_new_entry {
                            entry.id == NEW_ENTRY_ID
                        } else {
                            entry.id == edit_state.entry_id
                                || self
                                    .ancestors
                                    .get(&entry.id)
                                    .is_some_and(|auto_folded_dirs| {
                                        auto_folded_dirs
                                            .ancestors
                                            .iter()
                                            .any(|entry_id| *entry_id == edit_state.entry_id)
                                    })
                        };

                        if is_edited_entry {
                            if let Some(processing_filename) = &edit_state.processing_filename {
                                details.is_processing = true;
                                details.filename.clear();
                                details.filename.push_str(processing_filename);
                            } else {
                                if edit_state.is_new_entry {
                                    details.filename.clear();
                                }
                                details.is_editing = true;
                            }
                        }
                    }

                    callback(entry.id, details, cx);
                }
            }
            ix = end_ix;
        }
    }

    fn calculate_depth_and_difference(
        entry: &Entry,
        visible_worktree_entries: &HashSet<Arc<Path>>,
    ) -> (usize, usize) {
        let (depth, difference) = entry
            .path
            .ancestors()
            .skip(1) // Skip the entry itself
            .find_map(|ancestor| {
                if let Some(parent_entry) = visible_worktree_entries.get(ancestor) {
                    let entry_path_components_count = entry.path.components().count();
                    let parent_path_components_count = parent_entry.components().count();
                    let difference = entry_path_components_count - parent_path_components_count;
                    let depth = parent_entry
                        .ancestors()
                        .skip(1)
                        .filter(|ancestor| visible_worktree_entries.contains(*ancestor))
                        .count();
                    Some((depth + 1, difference))
                } else {
                    None
                }
            })
            .unwrap_or((0, 0));

        (depth, difference)
    }

    fn render_entry(
        &self,
        entry_id: ProjectEntryId,
        details: EntryDetails,
        cx: &mut ViewContext<Self>,
    ) -> Stateful<Div> {
        let kind = details.kind;
        let settings = ProjectPanelSettings::get_global(cx);
        let show_editor = details.is_editing && !details.is_processing;
        let selection = SelectedEntry {
            worktree_id: details.worktree_id,
            entry_id,
        };
        let is_marked = self.marked_entries.contains(&selection);
        let is_active = self
            .selection
            .map_or(false, |selection| selection.entry_id == entry_id);
        let width = self.size(cx);
        let filename_text_color = details.filename_text_color;
        let file_name = details.filename.clone();
        let mut icon = details.icon.clone();
        if settings.file_icons && show_editor && details.kind.is_file() {
            let filename = self.filename_editor.read(cx).text(cx);
            if filename.len() > 2 {
                icon = FileIcons::get_icon(Path::new(&filename), cx);
            }
        }

        let canonical_path = details
            .canonical_path
            .as_ref()
            .map(|f| f.to_string_lossy().to_string());
        let path = details.path.clone();

        let depth = details.depth;
        let worktree_id = details.worktree_id;
        let selections = Arc::new(self.marked_entries.clone());

        let dragged_selection = DraggedSelection {
            active_selection: selection,
            marked_selections: selections,
        };
        let extra_icon_name = details.extra_icon_name;

        div()
            .id(entry_id.to_proto() as usize)
            .on_drag_move::<ExternalPaths>(cx.listener(
                move |this, event: &DragMoveEvent<ExternalPaths>, cx| {
                    if event.bounds.contains(&event.event.position) {
                        if this.last_external_paths_drag_over_entry == Some(entry_id) {
                            return;
                        }
                        this.last_external_paths_drag_over_entry = Some(entry_id);
                        this.marked_entries.clear();

                        let Some((worktree, path, entry)) = maybe!({
                            let worktree = this
                                .project
                                .read(cx)
                                .worktree_for_id(selection.worktree_id, cx)?;
                            let worktree = worktree.read(cx);
                            let abs_path = worktree.absolutize(&path).log_err()?;
                            let path = if abs_path.is_dir() {
                                path.as_ref()
                            } else {
                                path.parent()?
                            };
                            let entry = worktree.entry_for_path(path)?;
                            Some((worktree, path, entry))
                        }) else {
                            return;
                        };

                        this.marked_entries.insert(SelectedEntry {
                            entry_id: entry.id,
                            worktree_id: worktree.id(),
                        });

                        for entry in worktree.child_entries(path) {
                            this.marked_entries.insert(SelectedEntry {
                                entry_id: entry.id,
                                worktree_id: worktree.id(),
                            });
                        }

                        cx.notify();
                    }
                },
            ))
            .on_drop(
                cx.listener(move |this, external_paths: &ExternalPaths, cx| {
                    this.last_external_paths_drag_over_entry = None;
                    this.marked_entries.clear();
                    this.drop_external_files(external_paths.paths(), entry_id, cx);
                    cx.stop_propagation();
                }),
            )
            .on_drag(dragged_selection, move |selection, cx| {
                cx.new_view(|_| DraggedProjectEntryView {
                    details: details.clone(),
                    width,
                    selection: selection.active_selection,
                    selections: selection.marked_selections.clone(),
                })
            })
            .drag_over::<DraggedSelection>(|style, _, cx| {
                style.bg(cx.theme().colors().drop_target_background)
            })
            .on_drop(cx.listener(move |this, selections: &DraggedSelection, cx| {
                this.drag_onto(selections, entry_id, kind.is_file(), cx);
            }))
            .child(
                ListItem::new(entry_id.to_proto() as usize)
                    .indent_level(depth)
                    .indent_step_size(px(settings.indent_size))
                    .selected(is_marked || is_active)
                    .when_some(canonical_path, |this, path| {
                        this.end_slot::<AnyElement>(
                            div()
                                .id("symlink_icon")
                                .pr_3()
                                .tooltip(move |cx| {
                                    Tooltip::with_meta(path.to_string(), None, "Symbolic Link", cx)
                                })
                                .child(
                                    Icon::new(IconName::ArrowUpRight)
                                        .size(IconSize::Indicator)
                                        .color(filename_text_color),
                                )
                                .into_any_element(),
                        )
                    })
                    .child(if let Some(icon) = &icon {
                        h_flex().child(Icon::from_path(icon.to_string()).color(filename_text_color))
                    } else {
                        h_flex()
                            .size(IconSize::default().rems())
                            .invisible()
                            .flex_none()
                    })
                    .child(
                        if let (Some(editor), true) = (Some(&self.filename_editor), show_editor) {
                            h_flex().h_6().w_full().child(editor.clone())
                        } else {
                            h_flex().h_6().map(|mut this| {
                                if let Some(folded_ancestors) =
                                    is_active.then(|| self.ancestors.get(&entry_id)).flatten()
                                {
                                    let components = Path::new(&file_name)
                                        .components()
                                        .map(|comp| {
                                            let comp_str =
                                                comp.as_os_str().to_string_lossy().into_owned();
                                            comp_str
                                        })
                                        .collect::<Vec<_>>();
                                    let components_len = components.len();
                                    let active_index = components_len
                                        - 1
                                        - folded_ancestors.current_ancestor_depth;
                                    const DELIMITER: SharedString =
                                        SharedString::new_static(std::path::MAIN_SEPARATOR_STR);
                                    for (index, component) in components.into_iter().enumerate() {
                                        if index != 0 {
                                            this = this.child(
                                                Label::new(DELIMITER.clone())
                                                    .single_line()
                                                    .color(filename_text_color),
                                            );
                                        }
                                        let id = SharedString::from(format!(
                                            "project_panel_path_component_{}_{index}",
                                            entry_id.to_usize()
                                        ));
                                        let label = div()
                                            .id(id)
                                            .on_click(cx.listener(move |this, _, cx| {
                                                if index != active_index {
                                                    if let Some(folds) =
                                                        this.ancestors.get_mut(&entry_id)
                                                    {
                                                        folds.current_ancestor_depth =
                                                            components_len - 1 - index;
                                                        cx.notify();
                                                    }
                                                }
                                            }))
                                            .child(
                                                Label::new(component)
                                                    .single_line()
                                                    .color(filename_text_color)
                                                    .when(index == active_index, |this| {
                                                        this.underline(true)
                                                    }),
                                            );

                                        this = this.child(label);
                                    }

                                    this
                                } else {
                                    this.child(
                                        Label::new(file_name)
                                            .single_line()
                                            .color(filename_text_color),
                                    )
                                }
                            })
                        }
                        .ml_1(),
                    )
                    .end_slot(if let Some(icon_name) = extra_icon_name {
                        h_flex()
                            .size(IconSize::default().rems())
                            .opacity(0.7)
                            .child(
                                Icon::new(icon_name)
                                    .size(IconSize::XSmall)
                                    .color(filename_text_color),
                            )
                    } else {
                        div()
                    })
                    .on_click(cx.listener(move |this, event: &gpui::ClickEvent, cx| {
                        if event.down.button == MouseButton::Right || event.down.first_mouse {
                            return;
                        }
                        if !show_editor {
                            cx.stop_propagation();

                            if let Some(selection) =
                                this.selection.filter(|_| event.down.modifiers.shift)
                            {
                                let current_selection = this.index_for_selection(selection);
                                let target_selection = this.index_for_selection(SelectedEntry {
                                    entry_id,
                                    worktree_id,
                                });
                                if let Some(((_, _, source_index), (_, _, target_index))) =
                                    current_selection.zip(target_selection)
                                {
                                    let range_start = source_index.min(target_index);
                                    let range_end = source_index.max(target_index) + 1; // Make the range inclusive.
                                    let mut new_selections = BTreeSet::new();
                                    this.for_each_visible_entry(
                                        range_start..range_end,
                                        cx,
                                        |entry_id, details, _| {
                                            new_selections.insert(SelectedEntry {
                                                entry_id,
                                                worktree_id: details.worktree_id,
                                            });
                                        },
                                    );

                                    this.marked_entries = this
                                        .marked_entries
                                        .union(&new_selections)
                                        .cloned()
                                        .collect();

                                    this.selection = Some(SelectedEntry {
                                        entry_id,
                                        worktree_id,
                                    });
                                    // Ensure that the current entry is selected.
                                    this.marked_entries.insert(SelectedEntry {
                                        entry_id,
                                        worktree_id,
                                    });
                                }
                            } else if event.down.modifiers.secondary() {
                                if event.down.click_count > 1 {
                                    this.split_entry(entry_id, cx);
                                } else if !this.marked_entries.insert(selection) {
                                    this.marked_entries.remove(&selection);
                                }
                            } else if kind.is_dir() {
                                this.toggle_expanded(entry_id, cx);
                            } else {
                                let click_count = event.up.click_count;
                                this.open_entry(
                                    entry_id,
                                    cx.modifiers().secondary(),
                                    click_count > 1,
                                    click_count == 1,
                                    cx,
                                );
                            }
                        }
                    }))
                    .on_secondary_mouse_down(cx.listener(
                        move |this, event: &MouseDownEvent, cx| {
                            // Stop propagation to prevent the catch-all context menu for the project
                            // panel from being deployed.
                            cx.stop_propagation();
                            this.deploy_context_menu(event.position, entry_id, cx);
                        },
                    ))
                    .overflow_x(),
            )
            .border_1()
            .border_r_2()
            .rounded_none()
            .hover(|style| {
                if is_active {
                    style
                } else {
                    let hover_color = cx.theme().colors().ghost_element_hover;
                    style.bg(hover_color).border_color(hover_color)
                }
            })
            .when(is_marked || is_active, |this| {
                let colors = cx.theme().colors();
                this.when(is_marked, |this| this.bg(colors.ghost_element_selected))
                    .border_color(colors.ghost_element_selected)
            })
            .when(
                is_active && self.focus_handle.contains_focused(cx),
                |this| this.border_color(Color::Selected.color(cx)),
            )
    }

    fn render_vertical_scrollbar(&self, cx: &mut ViewContext<Self>) -> Option<Stateful<Div>> {
        if !Self::should_show_scrollbar(cx) {
            return None;
        }
        let scroll_handle = self.scroll_handle.0.borrow();
        let total_list_length = scroll_handle
            .last_item_size
            .filter(|_| {
                self.show_scrollbar || self.vertical_scrollbar_drag_thumb_offset.get().is_some()
            })?
            .contents
            .height
            .0 as f64;
        let current_offset = scroll_handle.base_handle.offset().y.0.min(0.).abs() as f64;
        let mut percentage = current_offset / total_list_length;
        let end_offset = (current_offset + scroll_handle.base_handle.bounds().size.height.0 as f64)
            / total_list_length;
        // Uniform scroll handle might briefly report an offset greater than the length of a list;
        // in such case we'll adjust the starting offset as well to keep the scrollbar thumb length stable.
        let overshoot = (end_offset - 1.).clamp(0., 1.);
        if overshoot > 0. {
            percentage -= overshoot;
        }
        const MINIMUM_SCROLLBAR_PERCENTAGE_HEIGHT: f64 = 0.005;
        if percentage + MINIMUM_SCROLLBAR_PERCENTAGE_HEIGHT > 1.0 || end_offset > total_list_length
        {
            return None;
        }
        if total_list_length < scroll_handle.base_handle.bounds().size.height.0 as f64 {
            return None;
        }
        let end_offset = end_offset.clamp(percentage + MINIMUM_SCROLLBAR_PERCENTAGE_HEIGHT, 1.);
        Some(
            div()
                .occlude()
                .id("project-panel-vertical-scroll")
                .on_mouse_move(cx.listener(|_, _, cx| {
                    cx.notify();
                    cx.stop_propagation()
                }))
                .on_hover(|_, cx| {
                    cx.stop_propagation();
                })
                .on_any_mouse_down(|_, cx| {
                    cx.stop_propagation();
                })
                .on_mouse_up(
                    MouseButton::Left,
                    cx.listener(|this, _, cx| {
                        if this.vertical_scrollbar_drag_thumb_offset.get().is_none()
                            && !this.focus_handle.contains_focused(cx)
                        {
                            this.hide_scrollbar(cx);
                            cx.notify();
                        }

                        cx.stop_propagation();
                    }),
                )
                .on_scroll_wheel(cx.listener(|_, _, cx| {
                    cx.notify();
                }))
                .h_full()
                .absolute()
                .right_1()
                .top_1()
                .bottom_1()
                .w(px(12.))
                .cursor_default()
                .child(ProjectPanelScrollbar::vertical(
                    percentage as f32..end_offset as f32,
                    self.scroll_handle.clone(),
                    self.vertical_scrollbar_drag_thumb_offset.clone(),
                    cx.view().entity_id(),
                )),
        )
    }

    fn render_horizontal_scrollbar(&self, cx: &mut ViewContext<Self>) -> Option<Stateful<Div>> {
        if !Self::should_show_scrollbar(cx) {
            return None;
        }
        let scroll_handle = self.scroll_handle.0.borrow();
        let longest_item_width = scroll_handle
            .last_item_size
            .filter(|_| {
                self.show_scrollbar || self.horizontal_scrollbar_drag_thumb_offset.get().is_some()
            })
            .filter(|size| size.contents.width > size.item.width)?
            .contents
            .width
            .0 as f64;
        let current_offset = scroll_handle.base_handle.offset().x.0.min(0.).abs() as f64;
        let mut percentage = current_offset / longest_item_width;
        let end_offset = (current_offset + scroll_handle.base_handle.bounds().size.width.0 as f64)
            / longest_item_width;
        // Uniform scroll handle might briefly report an offset greater than the length of a list;
        // in such case we'll adjust the starting offset as well to keep the scrollbar thumb length stable.
        let overshoot = (end_offset - 1.).clamp(0., 1.);
        if overshoot > 0. {
            percentage -= overshoot;
        }
        const MINIMUM_SCROLLBAR_PERCENTAGE_WIDTH: f64 = 0.005;
        if percentage + MINIMUM_SCROLLBAR_PERCENTAGE_WIDTH > 1.0 || end_offset > longest_item_width
        {
            return None;
        }
        if longest_item_width < scroll_handle.base_handle.bounds().size.width.0 as f64 {
            return None;
        }
        let end_offset = end_offset.clamp(percentage + MINIMUM_SCROLLBAR_PERCENTAGE_WIDTH, 1.);
        Some(
            div()
                .occlude()
                .id("project-panel-horizontal-scroll")
                .on_mouse_move(cx.listener(|_, _, cx| {
                    cx.notify();
                    cx.stop_propagation()
                }))
                .on_hover(|_, cx| {
                    cx.stop_propagation();
                })
                .on_any_mouse_down(|_, cx| {
                    cx.stop_propagation();
                })
                .on_mouse_up(
                    MouseButton::Left,
                    cx.listener(|this, _, cx| {
                        if this.horizontal_scrollbar_drag_thumb_offset.get().is_none()
                            && !this.focus_handle.contains_focused(cx)
                        {
                            this.hide_scrollbar(cx);
                            cx.notify();
                        }

                        cx.stop_propagation();
                    }),
                )
                .on_scroll_wheel(cx.listener(|_, _, cx| {
                    cx.notify();
                }))
                .w_full()
                .absolute()
                .right_1()
                .left_1()
                .bottom_1()
                .h(px(12.))
                .cursor_default()
                .when(self.width.is_some(), |this| {
                    this.child(ProjectPanelScrollbar::horizontal(
                        percentage as f32..end_offset as f32,
                        self.scroll_handle.clone(),
                        self.horizontal_scrollbar_drag_thumb_offset.clone(),
                        cx.view().entity_id(),
                    ))
                }),
        )
    }

    fn dispatch_context(&self, cx: &ViewContext<Self>) -> KeyContext {
        let mut dispatch_context = KeyContext::new_with_defaults();
        dispatch_context.add("ProjectPanel");
        dispatch_context.add("menu");

        let identifier = if self.filename_editor.focus_handle(cx).is_focused(cx) {
            "editing"
        } else {
            "not_editing"
        };

        dispatch_context.add(identifier);
        dispatch_context
    }

    fn should_show_scrollbar(cx: &AppContext) -> bool {
        let show = ProjectPanelSettings::get_global(cx)
            .scrollbar
            .show
            .unwrap_or_else(|| EditorSettings::get_global(cx).scrollbar.show);
        match show {
            ShowScrollbar::Auto => true,
            ShowScrollbar::System => true,
            ShowScrollbar::Always => true,
            ShowScrollbar::Never => false,
        }
    }

    fn should_autohide_scrollbar(cx: &AppContext) -> bool {
        let show = ProjectPanelSettings::get_global(cx)
            .scrollbar
            .show
            .unwrap_or_else(|| EditorSettings::get_global(cx).scrollbar.show);
        match show {
            ShowScrollbar::Auto => true,
            ShowScrollbar::System => cx
                .try_global::<ScrollbarAutoHide>()
                .map_or_else(|| cx.should_auto_hide_scrollbars(), |autohide| autohide.0),
            ShowScrollbar::Always => false,
            ShowScrollbar::Never => true,
        }
    }

    fn hide_scrollbar(&mut self, cx: &mut ViewContext<Self>) {
        const SCROLLBAR_SHOW_INTERVAL: Duration = Duration::from_secs(1);
        if !Self::should_autohide_scrollbar(cx) {
            return;
        }
        self.hide_scrollbar_task = Some(cx.spawn(|panel, mut cx| async move {
            cx.background_executor()
                .timer(SCROLLBAR_SHOW_INTERVAL)
                .await;
            panel
                .update(&mut cx, |panel, cx| {
                    panel.show_scrollbar = false;
                    cx.notify();
                })
                .log_err();
        }))
    }

    fn reveal_entry(
        &mut self,
        project: Model<Project>,
        entry_id: ProjectEntryId,
        skip_ignored: bool,
        cx: &mut ViewContext<'_, Self>,
    ) {
        if let Some(worktree) = project.read(cx).worktree_for_entry(entry_id, cx) {
            let worktree = worktree.read(cx);
            if skip_ignored
                && worktree
                    .entry_for_id(entry_id)
                    .map_or(true, |entry| entry.is_ignored)
            {
                return;
            }

            let worktree_id = worktree.id();
            self.marked_entries.clear();
            self.expand_entry(worktree_id, entry_id, cx);
            self.update_visible_entries(Some((worktree_id, entry_id)), cx);
            self.autoscroll(cx);
            cx.notify();
        }
    }
}

fn item_width_estimate(depth: usize, item_text_chars: usize, is_symlink: bool) -> usize {
    const ICON_SIZE_FACTOR: usize = 2;
    let mut item_width = depth * ICON_SIZE_FACTOR + item_text_chars;
    if is_symlink {
        item_width += ICON_SIZE_FACTOR;
    }
    item_width
}

impl Render for ProjectPanel {
    fn render(&mut self, cx: &mut gpui::ViewContext<Self>) -> impl IntoElement {
        let has_worktree = !self.visible_entries.is_empty();
        let project = self.project.read(cx);

        if has_worktree {
            let item_count = self
                .visible_entries
                .iter()
                .map(|(_, worktree_entries, _)| worktree_entries.len())
                .sum();

            h_flex()
                .id("project-panel")
                .group("project-panel")
                .size_full()
                .relative()
                .on_hover(cx.listener(|this, hovered, cx| {
                    if *hovered {
                        this.show_scrollbar = true;
                        this.hide_scrollbar_task.take();
                        cx.notify();
                    } else if !this.focus_handle.contains_focused(cx) {
                        this.hide_scrollbar(cx);
                    }
                }))
                .key_context(self.dispatch_context(cx))
                .on_action(cx.listener(Self::select_next))
                .on_action(cx.listener(Self::select_prev))
                .on_action(cx.listener(Self::select_first))
                .on_action(cx.listener(Self::select_last))
                .on_action(cx.listener(Self::select_parent))
                .on_action(cx.listener(Self::expand_selected_entry))
                .on_action(cx.listener(Self::collapse_selected_entry))
                .on_action(cx.listener(Self::collapse_all_entries))
                .on_action(cx.listener(Self::open))
                .on_action(cx.listener(Self::open_permanent))
                .on_action(cx.listener(Self::confirm))
                .on_action(cx.listener(Self::cancel))
                .on_action(cx.listener(Self::copy_path))
                .on_action(cx.listener(Self::copy_relative_path))
                .on_action(cx.listener(Self::new_search_in_directory))
                .on_action(cx.listener(Self::unfold_directory))
                .on_action(cx.listener(Self::fold_directory))
                .when(!project.is_read_only(cx), |el| {
                    el.on_action(cx.listener(Self::new_file))
                        .on_action(cx.listener(Self::new_directory))
                        .on_action(cx.listener(Self::rename))
                        .on_action(cx.listener(Self::delete))
                        .on_action(cx.listener(Self::trash))
                        .on_action(cx.listener(Self::cut))
                        .on_action(cx.listener(Self::copy))
                        .on_action(cx.listener(Self::paste))
                        .on_action(cx.listener(Self::duplicate))
                        .on_click(cx.listener(|this, event: &gpui::ClickEvent, cx| {
                            if event.up.click_count > 1 {
                                if let Some(entry_id) = this.last_worktree_root_id {
                                    let project = this.project.read(cx);

                                    let worktree_id = if let Some(worktree) =
                                        project.worktree_for_entry(entry_id, cx)
                                    {
                                        worktree.read(cx).id()
                                    } else {
                                        return;
                                    };

                                    this.selection = Some(SelectedEntry {
                                        worktree_id,
                                        entry_id,
                                    });

                                    this.new_file(&NewFile, cx);
                                }
                            }
                        }))
                })
                .when(project.is_local(), |el| {
                    el.on_action(cx.listener(Self::reveal_in_finder))
                        .on_action(cx.listener(Self::open_system))
                        .on_action(cx.listener(Self::open_in_terminal))
                })
                .when(project.is_via_ssh(), |el| {
                    el.on_action(cx.listener(Self::open_in_terminal))
                })
                .on_mouse_down(
                    MouseButton::Right,
                    cx.listener(move |this, event: &MouseDownEvent, cx| {
                        // When deploying the context menu anywhere below the last project entry,
                        // act as if the user clicked the root of the last worktree.
                        if let Some(entry_id) = this.last_worktree_root_id {
                            this.deploy_context_menu(event.position, entry_id, cx);
                        }
                    }),
                )
                .track_focus(&self.focus_handle)
                .child(
                    uniform_list(cx.view().clone(), "entries", item_count, {
                        |this, range, cx| {
                            let mut items = Vec::with_capacity(range.end - range.start);
                            this.for_each_visible_entry(range, cx, |id, details, cx| {
                                items.push(this.render_entry(id, details, cx));
                            });
                            items
                        }
                    })
                    .size_full()
                    .with_sizing_behavior(ListSizingBehavior::Infer)
                    .with_horizontal_sizing_behavior(ListHorizontalSizingBehavior::Unconstrained)
                    .with_width_from_item(self.max_width_item_index)
                    .track_scroll(self.scroll_handle.clone()),
                )
                .children(self.render_vertical_scrollbar(cx))
                .children(self.render_horizontal_scrollbar(cx))
                .children(self.context_menu.as_ref().map(|(menu, position, _)| {
                    deferred(
                        anchored()
                            .position(*position)
                            .anchor(gpui::AnchorCorner::TopLeft)
                            .child(menu.clone()),
                    )
                    .with_priority(1)
                }))
        } else {
            v_flex()
                .id("empty-project_panel")
                .size_full()
                .p_4()
                .track_focus(&self.focus_handle)
                .child(
                    Button::new("open_project", "Open a project")
                        .full_width()
                        .key_binding(KeyBinding::for_action(&workspace::Open, cx))
                        .on_click(cx.listener(|this, _, cx| {
                            this.workspace
                                .update(cx, |workspace, cx| workspace.open(&workspace::Open, cx))
                                .log_err();
                        })),
                )
                .drag_over::<ExternalPaths>(|style, _, cx| {
                    style.bg(cx.theme().colors().drop_target_background)
                })
                .on_drop(
                    cx.listener(move |this, external_paths: &ExternalPaths, cx| {
                        this.last_external_paths_drag_over_entry = None;
                        this.marked_entries.clear();
                        if let Some(task) = this
                            .workspace
                            .update(cx, |workspace, cx| {
                                workspace.open_workspace_for_paths(
                                    true,
                                    external_paths.paths().to_owned(),
                                    cx,
                                )
                            })
                            .log_err()
                        {
                            task.detach_and_log_err(cx);
                        }
                        cx.stop_propagation();
                    }),
                )
        }
    }
}

impl Render for DraggedProjectEntryView {
    fn render(&mut self, cx: &mut ViewContext<Self>) -> impl IntoElement {
        let settings = ProjectPanelSettings::get_global(cx);
        let ui_font = ThemeSettings::get_global(cx).ui_font.clone();
        h_flex().font(ui_font).map(|this| {
            if self.selections.contains(&self.selection) {
                this.flex_shrink()
                    .p_1()
                    .items_end()
                    .rounded_md()
                    .child(self.selections.len().to_string())
            } else {
                this.bg(cx.theme().colors().background).w(self.width).child(
                    ListItem::new(self.selection.entry_id.to_proto() as usize)
                        .indent_level(self.details.depth)
                        .indent_step_size(px(settings.indent_size))
                        .child(if let Some(icon) = &self.details.icon {
                            div().child(Icon::from_path(icon.clone()))
                        } else {
                            div()
                        })
                        .child(Label::new(self.details.filename.clone())),
                )
            }
        })
    }
}

impl EventEmitter<Event> for ProjectPanel {}

impl EventEmitter<PanelEvent> for ProjectPanel {}

impl Panel for ProjectPanel {
    fn position(&self, cx: &WindowContext) -> DockPosition {
        match ProjectPanelSettings::get_global(cx).dock {
            ProjectPanelDockPosition::Left => DockPosition::Left,
            ProjectPanelDockPosition::Right => DockPosition::Right,
        }
    }

    fn position_is_valid(&self, position: DockPosition) -> bool {
        matches!(position, DockPosition::Left | DockPosition::Right)
    }

    fn set_position(&mut self, position: DockPosition, cx: &mut ViewContext<Self>) {
        settings::update_settings_file::<ProjectPanelSettings>(
            self.fs.clone(),
            cx,
            move |settings, _| {
                let dock = match position {
                    DockPosition::Left | DockPosition::Bottom => ProjectPanelDockPosition::Left,
                    DockPosition::Right => ProjectPanelDockPosition::Right,
                };
                settings.dock = Some(dock);
            },
        );
    }

    fn size(&self, cx: &WindowContext) -> Pixels {
        self.width
            .unwrap_or_else(|| ProjectPanelSettings::get_global(cx).default_width)
    }

    fn set_size(&mut self, size: Option<Pixels>, cx: &mut ViewContext<Self>) {
        self.width = size;
        self.serialize(cx);
        cx.notify();
    }

    fn icon(&self, cx: &WindowContext) -> Option<IconName> {
        ProjectPanelSettings::get_global(cx)
            .button
            .then_some(IconName::FileTree)
    }

    fn icon_tooltip(&self, _cx: &WindowContext) -> Option<&'static str> {
        Some("Project Panel")
    }

    fn toggle_action(&self) -> Box<dyn Action> {
        Box::new(ToggleFocus)
    }

    fn persistent_name() -> &'static str {
        "Project Panel"
    }

    fn starts_open(&self, cx: &WindowContext) -> bool {
        let project = &self.project.read(cx);
        project.dev_server_project_id().is_some()
            || project.visible_worktrees(cx).any(|tree| {
                tree.read(cx)
                    .root_entry()
                    .map_or(false, |entry| entry.is_dir())
            })
    }
}

impl FocusableView for ProjectPanel {
    fn focus_handle(&self, _cx: &AppContext) -> FocusHandle {
        self.focus_handle.clone()
    }
}

impl ClipboardEntry {
    fn is_cut(&self) -> bool {
        matches!(self, Self::Cut { .. })
    }

    fn items(&self) -> &BTreeSet<SelectedEntry> {
        match self {
            ClipboardEntry::Copied(entries) | ClipboardEntry::Cut(entries) => entries,
        }
    }
}

#[cfg(test)]
mod tests {
    use super::*;
    use collections::HashSet;
    use gpui::{Empty, TestAppContext, View, VisualTestContext, WindowHandle};
    use pretty_assertions::assert_eq;
    use project::{FakeFs, WorktreeSettings};
    use serde_json::json;
    use settings::SettingsStore;
    use std::path::{Path, PathBuf};
    use ui::Context;
    use workspace::{
        item::{Item, ProjectItem},
        register_project_item, AppState,
    };

    #[gpui::test]
    async fn test_visible_list(cx: &mut gpui::TestAppContext) {
        init_test(cx);

        let fs = FakeFs::new(cx.executor().clone());
        fs.insert_tree(
            "/root1",
            json!({
                ".dockerignore": "",
                ".git": {
                    "HEAD": "",
                },
                "a": {
                    "0": { "q": "", "r": "", "s": "" },
                    "1": { "t": "", "u": "" },
                    "2": { "v": "", "w": "", "x": "", "y": "" },
                },
                "b": {
                    "3": { "Q": "" },
                    "4": { "R": "", "S": "", "T": "", "U": "" },
                },
                "C": {
                    "5": {},
                    "6": { "V": "", "W": "" },
                    "7": { "X": "" },
                    "8": { "Y": {}, "Z": "" }
                }
            }),
        )
        .await;
        fs.insert_tree(
            "/root2",
            json!({
                "d": {
                    "9": ""
                },
                "e": {}
            }),
        )
        .await;

        let project = Project::test(fs.clone(), ["/root1".as_ref(), "/root2".as_ref()], cx).await;
        let workspace = cx.add_window(|cx| Workspace::test_new(project.clone(), cx));
        let cx = &mut VisualTestContext::from_window(*workspace, cx);
        let panel = workspace.update(cx, ProjectPanel::new).unwrap();
        assert_eq!(
            visible_entries_as_strings(&panel, 0..50, cx),
            &[
                "v root1",
                "    > .git",
                "    > a",
                "    > b",
                "    > C",
                "      .dockerignore",
                "v root2",
                "    > d",
                "    > e",
            ]
        );

        toggle_expand_dir(&panel, "root1/b", cx);
        assert_eq!(
            visible_entries_as_strings(&panel, 0..50, cx),
            &[
                "v root1",
                "    > .git",
                "    > a",
                "    v b  <== selected",
                "        > 3",
                "        > 4",
                "    > C",
                "      .dockerignore",
                "v root2",
                "    > d",
                "    > e",
            ]
        );

        assert_eq!(
            visible_entries_as_strings(&panel, 6..9, cx),
            &[
                //
                "    > C",
                "      .dockerignore",
                "v root2",
            ]
        );
    }

    #[gpui::test]
    async fn test_exclusions_in_visible_list(cx: &mut gpui::TestAppContext) {
        init_test(cx);
        cx.update(|cx| {
            cx.update_global::<SettingsStore, _>(|store, cx| {
                store.update_user_settings::<WorktreeSettings>(cx, |worktree_settings| {
                    worktree_settings.file_scan_exclusions =
                        Some(vec!["**/.git".to_string(), "**/4/**".to_string()]);
                });
            });
        });

        let fs = FakeFs::new(cx.background_executor.clone());
        fs.insert_tree(
            "/root1",
            json!({
                ".dockerignore": "",
                ".git": {
                    "HEAD": "",
                },
                "a": {
                    "0": { "q": "", "r": "", "s": "" },
                    "1": { "t": "", "u": "" },
                    "2": { "v": "", "w": "", "x": "", "y": "" },
                },
                "b": {
                    "3": { "Q": "" },
                    "4": { "R": "", "S": "", "T": "", "U": "" },
                },
                "C": {
                    "5": {},
                    "6": { "V": "", "W": "" },
                    "7": { "X": "" },
                    "8": { "Y": {}, "Z": "" }
                }
            }),
        )
        .await;
        fs.insert_tree(
            "/root2",
            json!({
                "d": {
                    "4": ""
                },
                "e": {}
            }),
        )
        .await;

        let project = Project::test(fs.clone(), ["/root1".as_ref(), "/root2".as_ref()], cx).await;
        let workspace = cx.add_window(|cx| Workspace::test_new(project.clone(), cx));
        let cx = &mut VisualTestContext::from_window(*workspace, cx);
        let panel = workspace.update(cx, ProjectPanel::new).unwrap();
        assert_eq!(
            visible_entries_as_strings(&panel, 0..50, cx),
            &[
                "v root1",
                "    > a",
                "    > b",
                "    > C",
                "      .dockerignore",
                "v root2",
                "    > d",
                "    > e",
            ]
        );

        toggle_expand_dir(&panel, "root1/b", cx);
        assert_eq!(
            visible_entries_as_strings(&panel, 0..50, cx),
            &[
                "v root1",
                "    > a",
                "    v b  <== selected",
                "        > 3",
                "    > C",
                "      .dockerignore",
                "v root2",
                "    > d",
                "    > e",
            ]
        );

        toggle_expand_dir(&panel, "root2/d", cx);
        assert_eq!(
            visible_entries_as_strings(&panel, 0..50, cx),
            &[
                "v root1",
                "    > a",
                "    v b",
                "        > 3",
                "    > C",
                "      .dockerignore",
                "v root2",
                "    v d  <== selected",
                "    > e",
            ]
        );

        toggle_expand_dir(&panel, "root2/e", cx);
        assert_eq!(
            visible_entries_as_strings(&panel, 0..50, cx),
            &[
                "v root1",
                "    > a",
                "    v b",
                "        > 3",
                "    > C",
                "      .dockerignore",
                "v root2",
                "    v d",
                "    v e  <== selected",
            ]
        );
    }

    #[gpui::test]
    async fn test_auto_collapse_dir_paths(cx: &mut gpui::TestAppContext) {
        init_test(cx);

        let fs = FakeFs::new(cx.executor().clone());
        fs.insert_tree(
            "/root1",
            json!({
                "dir_1": {
                    "nested_dir_1": {
                        "nested_dir_2": {
                            "nested_dir_3": {
                                "file_a.java": "// File contents",
                                "file_b.java": "// File contents",
                                "file_c.java": "// File contents",
                                "nested_dir_4": {
                                    "nested_dir_5": {
                                        "file_d.java": "// File contents",
                                    }
                                }
                            }
                        }
                    }
                }
            }),
        )
        .await;
        fs.insert_tree(
            "/root2",
            json!({
                "dir_2": {
                    "file_1.java": "// File contents",
                }
            }),
        )
        .await;

        let project = Project::test(fs.clone(), ["/root1".as_ref(), "/root2".as_ref()], cx).await;
        let workspace = cx.add_window(|cx| Workspace::test_new(project.clone(), cx));
        let cx = &mut VisualTestContext::from_window(*workspace, cx);
        cx.update(|cx| {
            let settings = *ProjectPanelSettings::get_global(cx);
            ProjectPanelSettings::override_global(
                ProjectPanelSettings {
                    auto_fold_dirs: true,
                    ..settings
                },
                cx,
            );
        });
        let panel = workspace.update(cx, ProjectPanel::new).unwrap();
        assert_eq!(
            visible_entries_as_strings(&panel, 0..10, cx),
            &[
                "v root1",
                "    > dir_1/nested_dir_1/nested_dir_2/nested_dir_3",
                "v root2",
                "    > dir_2",
            ]
        );

        toggle_expand_dir(
            &panel,
            "root1/dir_1/nested_dir_1/nested_dir_2/nested_dir_3",
            cx,
        );
        assert_eq!(
            visible_entries_as_strings(&panel, 0..10, cx),
            &[
                "v root1",
                "    v dir_1/nested_dir_1/nested_dir_2/nested_dir_3  <== selected",
                "        > nested_dir_4/nested_dir_5",
                "          file_a.java",
                "          file_b.java",
                "          file_c.java",
                "v root2",
                "    > dir_2",
            ]
        );

        toggle_expand_dir(
            &panel,
            "root1/dir_1/nested_dir_1/nested_dir_2/nested_dir_3/nested_dir_4/nested_dir_5",
            cx,
        );
        assert_eq!(
            visible_entries_as_strings(&panel, 0..10, cx),
            &[
                "v root1",
                "    v dir_1/nested_dir_1/nested_dir_2/nested_dir_3",
                "        v nested_dir_4/nested_dir_5  <== selected",
                "              file_d.java",
                "          file_a.java",
                "          file_b.java",
                "          file_c.java",
                "v root2",
                "    > dir_2",
            ]
        );
        toggle_expand_dir(&panel, "root2/dir_2", cx);
        assert_eq!(
            visible_entries_as_strings(&panel, 0..10, cx),
            &[
                "v root1",
                "    v dir_1/nested_dir_1/nested_dir_2/nested_dir_3",
                "        v nested_dir_4/nested_dir_5",
                "              file_d.java",
                "          file_a.java",
                "          file_b.java",
                "          file_c.java",
                "v root2",
                "    v dir_2  <== selected",
                "          file_1.java",
            ]
        );
    }

    #[gpui::test(iterations = 30)]
    async fn test_editing_files(cx: &mut gpui::TestAppContext) {
        init_test(cx);

        let fs = FakeFs::new(cx.executor().clone());
        fs.insert_tree(
            "/root1",
            json!({
                ".dockerignore": "",
                ".git": {
                    "HEAD": "",
                },
                "a": {
                    "0": { "q": "", "r": "", "s": "" },
                    "1": { "t": "", "u": "" },
                    "2": { "v": "", "w": "", "x": "", "y": "" },
                },
                "b": {
                    "3": { "Q": "" },
                    "4": { "R": "", "S": "", "T": "", "U": "" },
                },
                "C": {
                    "5": {},
                    "6": { "V": "", "W": "" },
                    "7": { "X": "" },
                    "8": { "Y": {}, "Z": "" }
                }
            }),
        )
        .await;
        fs.insert_tree(
            "/root2",
            json!({
                "d": {
                    "9": ""
                },
                "e": {}
            }),
        )
        .await;

        let project = Project::test(fs.clone(), ["/root1".as_ref(), "/root2".as_ref()], cx).await;
        let workspace = cx.add_window(|cx| Workspace::test_new(project.clone(), cx));
        let cx = &mut VisualTestContext::from_window(*workspace, cx);
        let panel = workspace
            .update(cx, |workspace, cx| {
                let panel = ProjectPanel::new(workspace, cx);
                workspace.add_panel(panel.clone(), cx);
                panel
            })
            .unwrap();

        select_path(&panel, "root1", cx);
        assert_eq!(
            visible_entries_as_strings(&panel, 0..10, cx),
            &[
                "v root1  <== selected",
                "    > .git",
                "    > a",
                "    > b",
                "    > C",
                "      .dockerignore",
                "v root2",
                "    > d",
                "    > e",
            ]
        );

        // Add a file with the root folder selected. The filename editor is placed
        // before the first file in the root folder.
        panel.update(cx, |panel, cx| panel.new_file(&NewFile, cx));
        panel.update(cx, |panel, cx| {
            assert!(panel.filename_editor.read(cx).is_focused(cx));
        });
        assert_eq!(
            visible_entries_as_strings(&panel, 0..10, cx),
            &[
                "v root1",
                "    > .git",
                "    > a",
                "    > b",
                "    > C",
                "      [EDITOR: '']  <== selected",
                "      .dockerignore",
                "v root2",
                "    > d",
                "    > e",
            ]
        );

        let confirm = panel.update(cx, |panel, cx| {
            panel
                .filename_editor
                .update(cx, |editor, cx| editor.set_text("the-new-filename", cx));
            panel.confirm_edit(cx).unwrap()
        });
        assert_eq!(
            visible_entries_as_strings(&panel, 0..10, cx),
            &[
                "v root1",
                "    > .git",
                "    > a",
                "    > b",
                "    > C",
                "      [PROCESSING: 'the-new-filename']  <== selected",
                "      .dockerignore",
                "v root2",
                "    > d",
                "    > e",
            ]
        );

        confirm.await.unwrap();
        assert_eq!(
            visible_entries_as_strings(&panel, 0..10, cx),
            &[
                "v root1",
                "    > .git",
                "    > a",
                "    > b",
                "    > C",
                "      .dockerignore",
                "      the-new-filename  <== selected  <== marked",
                "v root2",
                "    > d",
                "    > e",
            ]
        );

        select_path(&panel, "root1/b", cx);
        panel.update(cx, |panel, cx| panel.new_file(&NewFile, cx));
        assert_eq!(
            visible_entries_as_strings(&panel, 0..10, cx),
            &[
                "v root1",
                "    > .git",
                "    > a",
                "    v b",
                "        > 3",
                "        > 4",
                "          [EDITOR: '']  <== selected",
                "    > C",
                "      .dockerignore",
                "      the-new-filename",
            ]
        );

        panel
            .update(cx, |panel, cx| {
                panel
                    .filename_editor
                    .update(cx, |editor, cx| editor.set_text("another-filename.txt", cx));
                panel.confirm_edit(cx).unwrap()
            })
            .await
            .unwrap();
        assert_eq!(
            visible_entries_as_strings(&panel, 0..10, cx),
            &[
                "v root1",
                "    > .git",
                "    > a",
                "    v b",
                "        > 3",
                "        > 4",
                "          another-filename.txt  <== selected  <== marked",
                "    > C",
                "      .dockerignore",
                "      the-new-filename",
            ]
        );

        select_path(&panel, "root1/b/another-filename.txt", cx);
        panel.update(cx, |panel, cx| panel.rename(&Rename, cx));
        assert_eq!(
            visible_entries_as_strings(&panel, 0..10, cx),
            &[
                "v root1",
                "    > .git",
                "    > a",
                "    v b",
                "        > 3",
                "        > 4",
                "          [EDITOR: 'another-filename.txt']  <== selected  <== marked",
                "    > C",
                "      .dockerignore",
                "      the-new-filename",
            ]
        );

        let confirm = panel.update(cx, |panel, cx| {
            panel.filename_editor.update(cx, |editor, cx| {
                let file_name_selections = editor.selections.all::<usize>(cx);
                assert_eq!(file_name_selections.len(), 1, "File editing should have a single selection, but got: {file_name_selections:?}");
                let file_name_selection = &file_name_selections[0];
                assert_eq!(file_name_selection.start, 0, "Should select the file name from the start");
                assert_eq!(file_name_selection.end, "another-filename".len(), "Should not select file extension");

                editor.set_text("a-different-filename.tar.gz", cx)
            });
            panel.confirm_edit(cx).unwrap()
        });
        assert_eq!(
            visible_entries_as_strings(&panel, 0..10, cx),
            &[
                "v root1",
                "    > .git",
                "    > a",
                "    v b",
                "        > 3",
                "        > 4",
                "          [PROCESSING: 'a-different-filename.tar.gz']  <== selected  <== marked",
                "    > C",
                "      .dockerignore",
                "      the-new-filename",
            ]
        );

        confirm.await.unwrap();
        assert_eq!(
            visible_entries_as_strings(&panel, 0..10, cx),
            &[
                "v root1",
                "    > .git",
                "    > a",
                "    v b",
                "        > 3",
                "        > 4",
                "          a-different-filename.tar.gz  <== selected",
                "    > C",
                "      .dockerignore",
                "      the-new-filename",
            ]
        );

        panel.update(cx, |panel, cx| panel.rename(&Rename, cx));
        assert_eq!(
            visible_entries_as_strings(&panel, 0..10, cx),
            &[
                "v root1",
                "    > .git",
                "    > a",
                "    v b",
                "        > 3",
                "        > 4",
                "          [EDITOR: 'a-different-filename.tar.gz']  <== selected",
                "    > C",
                "      .dockerignore",
                "      the-new-filename",
            ]
        );

        panel.update(cx, |panel, cx| {
            panel.filename_editor.update(cx, |editor, cx| {
                let file_name_selections = editor.selections.all::<usize>(cx);
                assert_eq!(file_name_selections.len(), 1, "File editing should have a single selection, but got: {file_name_selections:?}");
                let file_name_selection = &file_name_selections[0];
                assert_eq!(file_name_selection.start, 0, "Should select the file name from the start");
                assert_eq!(file_name_selection.end, "a-different-filename.tar".len(), "Should not select file extension, but still may select anything up to the last dot..");

            });
            panel.cancel(&menu::Cancel, cx)
        });

        panel.update(cx, |panel, cx| panel.new_directory(&NewDirectory, cx));
        assert_eq!(
            visible_entries_as_strings(&panel, 0..10, cx),
            &[
                "v root1",
                "    > .git",
                "    > a",
                "    v b",
                "        > 3",
                "        > 4",
                "        > [EDITOR: '']  <== selected",
                "          a-different-filename.tar.gz",
                "    > C",
                "      .dockerignore",
            ]
        );

        let confirm = panel.update(cx, |panel, cx| {
            panel
                .filename_editor
                .update(cx, |editor, cx| editor.set_text("new-dir", cx));
            panel.confirm_edit(cx).unwrap()
        });
        panel.update(cx, |panel, cx| panel.select_next(&Default::default(), cx));
        assert_eq!(
            visible_entries_as_strings(&panel, 0..10, cx),
            &[
                "v root1",
                "    > .git",
                "    > a",
                "    v b",
                "        > 3",
                "        > 4",
                "        > [PROCESSING: 'new-dir']",
                "          a-different-filename.tar.gz  <== selected",
                "    > C",
                "      .dockerignore",
            ]
        );

        confirm.await.unwrap();
        assert_eq!(
            visible_entries_as_strings(&panel, 0..10, cx),
            &[
                "v root1",
                "    > .git",
                "    > a",
                "    v b",
                "        > 3",
                "        > 4",
                "        > new-dir",
                "          a-different-filename.tar.gz  <== selected",
                "    > C",
                "      .dockerignore",
            ]
        );

        panel.update(cx, |panel, cx| panel.rename(&Default::default(), cx));
        assert_eq!(
            visible_entries_as_strings(&panel, 0..10, cx),
            &[
                "v root1",
                "    > .git",
                "    > a",
                "    v b",
                "        > 3",
                "        > 4",
                "        > new-dir",
                "          [EDITOR: 'a-different-filename.tar.gz']  <== selected",
                "    > C",
                "      .dockerignore",
            ]
        );

        // Dismiss the rename editor when it loses focus.
        workspace.update(cx, |_, cx| cx.blur()).unwrap();
        assert_eq!(
            visible_entries_as_strings(&panel, 0..10, cx),
            &[
                "v root1",
                "    > .git",
                "    > a",
                "    v b",
                "        > 3",
                "        > 4",
                "        > new-dir",
                "          a-different-filename.tar.gz  <== selected",
                "    > C",
                "      .dockerignore",
            ]
        );
    }

    #[gpui::test(iterations = 10)]
    async fn test_adding_directories_via_file(cx: &mut gpui::TestAppContext) {
        init_test(cx);

        let fs = FakeFs::new(cx.executor().clone());
        fs.insert_tree(
            "/root1",
            json!({
                ".dockerignore": "",
                ".git": {
                    "HEAD": "",
                },
                "a": {
                    "0": { "q": "", "r": "", "s": "" },
                    "1": { "t": "", "u": "" },
                    "2": { "v": "", "w": "", "x": "", "y": "" },
                },
                "b": {
                    "3": { "Q": "" },
                    "4": { "R": "", "S": "", "T": "", "U": "" },
                },
                "C": {
                    "5": {},
                    "6": { "V": "", "W": "" },
                    "7": { "X": "" },
                    "8": { "Y": {}, "Z": "" }
                }
            }),
        )
        .await;
        fs.insert_tree(
            "/root2",
            json!({
                "d": {
                    "9": ""
                },
                "e": {}
            }),
        )
        .await;

        let project = Project::test(fs.clone(), ["/root1".as_ref(), "/root2".as_ref()], cx).await;
        let workspace = cx.add_window(|cx| Workspace::test_new(project.clone(), cx));
        let cx = &mut VisualTestContext::from_window(*workspace, cx);
        let panel = workspace
            .update(cx, |workspace, cx| {
                let panel = ProjectPanel::new(workspace, cx);
                workspace.add_panel(panel.clone(), cx);
                panel
            })
            .unwrap();

        select_path(&panel, "root1", cx);
        assert_eq!(
            visible_entries_as_strings(&panel, 0..10, cx),
            &[
                "v root1  <== selected",
                "    > .git",
                "    > a",
                "    > b",
                "    > C",
                "      .dockerignore",
                "v root2",
                "    > d",
                "    > e",
            ]
        );

        // Add a file with the root folder selected. The filename editor is placed
        // before the first file in the root folder.
        panel.update(cx, |panel, cx| panel.new_file(&NewFile, cx));
        panel.update(cx, |panel, cx| {
            assert!(panel.filename_editor.read(cx).is_focused(cx));
        });
        assert_eq!(
            visible_entries_as_strings(&panel, 0..10, cx),
            &[
                "v root1",
                "    > .git",
                "    > a",
                "    > b",
                "    > C",
                "      [EDITOR: '']  <== selected",
                "      .dockerignore",
                "v root2",
                "    > d",
                "    > e",
            ]
        );

        let confirm = panel.update(cx, |panel, cx| {
            panel.filename_editor.update(cx, |editor, cx| {
                editor.set_text("/bdir1/dir2/the-new-filename", cx)
            });
            panel.confirm_edit(cx).unwrap()
        });

        assert_eq!(
            visible_entries_as_strings(&panel, 0..10, cx),
            &[
                "v root1",
                "    > .git",
                "    > a",
                "    > b",
                "    > C",
                "      [PROCESSING: '/bdir1/dir2/the-new-filename']  <== selected",
                "      .dockerignore",
                "v root2",
                "    > d",
                "    > e",
            ]
        );

        confirm.await.unwrap();
        assert_eq!(
            visible_entries_as_strings(&panel, 0..13, cx),
            &[
                "v root1",
                "    > .git",
                "    > a",
                "    > b",
                "    v bdir1",
                "        v dir2",
                "              the-new-filename  <== selected  <== marked",
                "    > C",
                "      .dockerignore",
                "v root2",
                "    > d",
                "    > e",
            ]
        );
    }

    #[gpui::test]
    async fn test_adding_directory_via_file(cx: &mut gpui::TestAppContext) {
        init_test(cx);

        let fs = FakeFs::new(cx.executor().clone());
        fs.insert_tree(
            "/root1",
            json!({
                ".dockerignore": "",
                ".git": {
                    "HEAD": "",
                },
            }),
        )
        .await;

        let project = Project::test(fs.clone(), ["/root1".as_ref()], cx).await;
        let workspace = cx.add_window(|cx| Workspace::test_new(project.clone(), cx));
        let cx = &mut VisualTestContext::from_window(*workspace, cx);
        let panel = workspace
            .update(cx, |workspace, cx| {
                let panel = ProjectPanel::new(workspace, cx);
                workspace.add_panel(panel.clone(), cx);
                panel
            })
            .unwrap();

        select_path(&panel, "root1", cx);
        assert_eq!(
            visible_entries_as_strings(&panel, 0..10, cx),
            &["v root1  <== selected", "    > .git", "      .dockerignore",]
        );

        // Add a file with the root folder selected. The filename editor is placed
        // before the first file in the root folder.
        panel.update(cx, |panel, cx| panel.new_file(&NewFile, cx));
        panel.update(cx, |panel, cx| {
            assert!(panel.filename_editor.read(cx).is_focused(cx));
        });
        assert_eq!(
            visible_entries_as_strings(&panel, 0..10, cx),
            &[
                "v root1",
                "    > .git",
                "      [EDITOR: '']  <== selected",
                "      .dockerignore",
            ]
        );

        let confirm = panel.update(cx, |panel, cx| {
            panel
                .filename_editor
                .update(cx, |editor, cx| editor.set_text("/new_dir/", cx));
            panel.confirm_edit(cx).unwrap()
        });

        assert_eq!(
            visible_entries_as_strings(&panel, 0..10, cx),
            &[
                "v root1",
                "    > .git",
                "      [PROCESSING: '/new_dir/']  <== selected",
                "      .dockerignore",
            ]
        );

        confirm.await.unwrap();
        assert_eq!(
            visible_entries_as_strings(&panel, 0..13, cx),
            &[
                "v root1",
                "    > .git",
                "    v new_dir  <== selected",
                "      .dockerignore",
            ]
        );
    }

    #[gpui::test]
    async fn test_copy_paste(cx: &mut gpui::TestAppContext) {
        init_test(cx);

        let fs = FakeFs::new(cx.executor().clone());
        fs.insert_tree(
            "/root1",
            json!({
                "one.two.txt": "",
                "one.txt": ""
            }),
        )
        .await;

        let project = Project::test(fs.clone(), ["/root1".as_ref()], cx).await;
        let workspace = cx.add_window(|cx| Workspace::test_new(project.clone(), cx));
        let cx = &mut VisualTestContext::from_window(*workspace, cx);
        let panel = workspace.update(cx, ProjectPanel::new).unwrap();

        panel.update(cx, |panel, cx| {
            panel.select_next(&Default::default(), cx);
            panel.select_next(&Default::default(), cx);
        });

        assert_eq!(
            visible_entries_as_strings(&panel, 0..50, cx),
            &[
                //
                "v root1",
                "      one.txt  <== selected",
                "      one.two.txt",
            ]
        );

        // Regression test - file name is created correctly when
        // the copied file's name contains multiple dots.
        panel.update(cx, |panel, cx| {
            panel.copy(&Default::default(), cx);
            panel.paste(&Default::default(), cx);
        });
        cx.executor().run_until_parked();

        assert_eq!(
            visible_entries_as_strings(&panel, 0..50, cx),
            &[
                //
                "v root1",
                "      one.txt",
                "      one copy.txt  <== selected",
                "      one.two.txt",
            ]
        );

        panel.update(cx, |panel, cx| {
            panel.paste(&Default::default(), cx);
        });
        cx.executor().run_until_parked();

        assert_eq!(
            visible_entries_as_strings(&panel, 0..50, cx),
            &[
                //
                "v root1",
                "      one.txt",
                "      one copy.txt",
                "      one copy 1.txt  <== selected",
                "      one.two.txt",
            ]
        );
    }

    #[gpui::test]
    async fn test_cut_paste_between_different_worktrees(cx: &mut gpui::TestAppContext) {
        init_test(cx);

        let fs = FakeFs::new(cx.executor().clone());
        fs.insert_tree(
            "/root1",
            json!({
                "one.txt": "",
                "two.txt": "",
                "three.txt": "",
                "a": {
                    "0": { "q": "", "r": "", "s": "" },
                    "1": { "t": "", "u": "" },
                    "2": { "v": "", "w": "", "x": "", "y": "" },
                },
            }),
        )
        .await;

        fs.insert_tree(
            "/root2",
            json!({
                "one.txt": "",
                "two.txt": "",
                "four.txt": "",
                "b": {
                    "3": { "Q": "" },
                    "4": { "R": "", "S": "", "T": "", "U": "" },
                },
            }),
        )
        .await;

        let project = Project::test(fs.clone(), ["/root1".as_ref(), "/root2".as_ref()], cx).await;
        let workspace = cx.add_window(|cx| Workspace::test_new(project.clone(), cx));
        let cx = &mut VisualTestContext::from_window(*workspace, cx);
        let panel = workspace.update(cx, ProjectPanel::new).unwrap();

        select_path(&panel, "root1/three.txt", cx);
        panel.update(cx, |panel, cx| {
            panel.cut(&Default::default(), cx);
        });

        select_path(&panel, "root2/one.txt", cx);
        panel.update(cx, |panel, cx| {
            panel.select_next(&Default::default(), cx);
            panel.paste(&Default::default(), cx);
        });
        cx.executor().run_until_parked();
        assert_eq!(
            visible_entries_as_strings(&panel, 0..50, cx),
            &[
                //
                "v root1",
                "    > a",
                "      one.txt",
                "      two.txt",
                "v root2",
                "    > b",
                "      four.txt",
                "      one.txt",
                "      three.txt  <== selected",
                "      two.txt",
            ]
        );

        select_path(&panel, "root1/a", cx);
        panel.update(cx, |panel, cx| {
            panel.cut(&Default::default(), cx);
        });
        select_path(&panel, "root2/two.txt", cx);
        panel.update(cx, |panel, cx| {
            panel.select_next(&Default::default(), cx);
            panel.paste(&Default::default(), cx);
        });

        cx.executor().run_until_parked();
        assert_eq!(
            visible_entries_as_strings(&panel, 0..50, cx),
            &[
                //
                "v root1",
                "      one.txt",
                "      two.txt",
                "v root2",
                "    > a  <== selected",
                "    > b",
                "      four.txt",
                "      one.txt",
                "      three.txt",
                "      two.txt",
            ]
        );
    }

    #[gpui::test]
    async fn test_copy_paste_between_different_worktrees(cx: &mut gpui::TestAppContext) {
        init_test(cx);

        let fs = FakeFs::new(cx.executor().clone());
        fs.insert_tree(
            "/root1",
            json!({
                "one.txt": "",
                "two.txt": "",
                "three.txt": "",
                "a": {
                    "0": { "q": "", "r": "", "s": "" },
                    "1": { "t": "", "u": "" },
                    "2": { "v": "", "w": "", "x": "", "y": "" },
                },
            }),
        )
        .await;

        fs.insert_tree(
            "/root2",
            json!({
                "one.txt": "",
                "two.txt": "",
                "four.txt": "",
                "b": {
                    "3": { "Q": "" },
                    "4": { "R": "", "S": "", "T": "", "U": "" },
                },
            }),
        )
        .await;

        let project = Project::test(fs.clone(), ["/root1".as_ref(), "/root2".as_ref()], cx).await;
        let workspace = cx.add_window(|cx| Workspace::test_new(project.clone(), cx));
        let cx = &mut VisualTestContext::from_window(*workspace, cx);
        let panel = workspace.update(cx, ProjectPanel::new).unwrap();

        select_path(&panel, "root1/three.txt", cx);
        panel.update(cx, |panel, cx| {
            panel.copy(&Default::default(), cx);
        });

        select_path(&panel, "root2/one.txt", cx);
        panel.update(cx, |panel, cx| {
            panel.select_next(&Default::default(), cx);
            panel.paste(&Default::default(), cx);
        });
        cx.executor().run_until_parked();
        assert_eq!(
            visible_entries_as_strings(&panel, 0..50, cx),
            &[
                //
                "v root1",
                "    > a",
                "      one.txt",
                "      three.txt",
                "      two.txt",
                "v root2",
                "    > b",
                "      four.txt",
                "      one.txt",
                "      three.txt  <== selected",
                "      two.txt",
            ]
        );

        select_path(&panel, "root1/three.txt", cx);
        panel.update(cx, |panel, cx| {
            panel.copy(&Default::default(), cx);
        });
        select_path(&panel, "root2/two.txt", cx);
        panel.update(cx, |panel, cx| {
            panel.select_next(&Default::default(), cx);
            panel.paste(&Default::default(), cx);
        });

        cx.executor().run_until_parked();
        assert_eq!(
            visible_entries_as_strings(&panel, 0..50, cx),
            &[
                //
                "v root1",
                "    > a",
                "      one.txt",
                "      three.txt",
                "      two.txt",
                "v root2",
                "    > b",
                "      four.txt",
                "      one.txt",
                "      three.txt",
                "      three copy.txt  <== selected",
                "      two.txt",
            ]
        );

        select_path(&panel, "root1/a", cx);
        panel.update(cx, |panel, cx| {
            panel.copy(&Default::default(), cx);
        });
        select_path(&panel, "root2/two.txt", cx);
        panel.update(cx, |panel, cx| {
            panel.select_next(&Default::default(), cx);
            panel.paste(&Default::default(), cx);
        });

        cx.executor().run_until_parked();
        assert_eq!(
            visible_entries_as_strings(&panel, 0..50, cx),
            &[
                //
                "v root1",
                "    > a",
                "      one.txt",
                "      three.txt",
                "      two.txt",
                "v root2",
                "    > a  <== selected",
                "    > b",
                "      four.txt",
                "      one.txt",
                "      three.txt",
                "      three copy.txt",
                "      two.txt",
            ]
        );
    }

    #[gpui::test]
    async fn test_copy_paste_directory(cx: &mut gpui::TestAppContext) {
        init_test(cx);

        let fs = FakeFs::new(cx.executor().clone());
        fs.insert_tree(
            "/root",
            json!({
                "a": {
                    "one.txt": "",
                    "two.txt": "",
                    "inner_dir": {
                        "three.txt": "",
                        "four.txt": "",
                    }
                },
                "b": {}
            }),
        )
        .await;

        let project = Project::test(fs.clone(), ["/root".as_ref()], cx).await;
        let workspace = cx.add_window(|cx| Workspace::test_new(project.clone(), cx));
        let cx = &mut VisualTestContext::from_window(*workspace, cx);
        let panel = workspace.update(cx, ProjectPanel::new).unwrap();

        select_path(&panel, "root/a", cx);
        panel.update(cx, |panel, cx| {
            panel.copy(&Default::default(), cx);
            panel.select_next(&Default::default(), cx);
            panel.paste(&Default::default(), cx);
        });
        cx.executor().run_until_parked();

        let pasted_dir = find_project_entry(&panel, "root/b/a", cx);
        assert_ne!(pasted_dir, None, "Pasted directory should have an entry");

        let pasted_dir_file = find_project_entry(&panel, "root/b/a/one.txt", cx);
        assert_ne!(
            pasted_dir_file, None,
            "Pasted directory file should have an entry"
        );

        let pasted_dir_inner_dir = find_project_entry(&panel, "root/b/a/inner_dir", cx);
        assert_ne!(
            pasted_dir_inner_dir, None,
            "Directories inside pasted directory should have an entry"
        );

        toggle_expand_dir(&panel, "root/b/a", cx);
        toggle_expand_dir(&panel, "root/b/a/inner_dir", cx);

        assert_eq!(
            visible_entries_as_strings(&panel, 0..50, cx),
            &[
                //
                "v root",
                "    > a",
                "    v b",
                "        v a",
                "            v inner_dir  <== selected",
                "                  four.txt",
                "                  three.txt",
                "              one.txt",
                "              two.txt",
            ]
        );

        select_path(&panel, "root", cx);
        panel.update(cx, |panel, cx| panel.paste(&Default::default(), cx));
        cx.executor().run_until_parked();
        panel.update(cx, |panel, cx| panel.paste(&Default::default(), cx));
        cx.executor().run_until_parked();
        assert_eq!(
            visible_entries_as_strings(&panel, 0..50, cx),
            &[
                //
                "v root",
                "    > a",
                "    v a copy",
                "        > a  <== selected",
                "        > inner_dir",
                "          one.txt",
                "          two.txt",
                "    v b",
                "        v a",
                "            v inner_dir",
                "                  four.txt",
                "                  three.txt",
                "              one.txt",
                "              two.txt"
            ]
        );
    }

    #[gpui::test]
    async fn test_remove_opened_file(cx: &mut gpui::TestAppContext) {
        init_test_with_editor(cx);

        let fs = FakeFs::new(cx.executor().clone());
        fs.insert_tree(
            "/src",
            json!({
                "test": {
                    "first.rs": "// First Rust file",
                    "second.rs": "// Second Rust file",
                    "third.rs": "// Third Rust file",
                }
            }),
        )
        .await;

        let project = Project::test(fs.clone(), ["/src".as_ref()], cx).await;
        let workspace = cx.add_window(|cx| Workspace::test_new(project.clone(), cx));
        let cx = &mut VisualTestContext::from_window(*workspace, cx);
        let panel = workspace.update(cx, ProjectPanel::new).unwrap();

        toggle_expand_dir(&panel, "src/test", cx);
        select_path(&panel, "src/test/first.rs", cx);
        panel.update(cx, |panel, cx| panel.open(&Open, cx));
        cx.executor().run_until_parked();
        assert_eq!(
            visible_entries_as_strings(&panel, 0..10, cx),
            &[
                "v src",
                "    v test",
                "          first.rs  <== selected",
                "          second.rs",
                "          third.rs"
            ]
        );
        ensure_single_file_is_opened(&workspace, "test/first.rs", cx);

        submit_deletion(&panel, cx);
        assert_eq!(
            visible_entries_as_strings(&panel, 0..10, cx),
            &[
                "v src",
                "    v test",
                "          second.rs",
                "          third.rs"
            ],
            "Project panel should have no deleted file, no other file is selected in it"
        );
        ensure_no_open_items_and_panes(&workspace, cx);

        select_path(&panel, "src/test/second.rs", cx);
        panel.update(cx, |panel, cx| panel.open(&Open, cx));
        cx.executor().run_until_parked();
        assert_eq!(
            visible_entries_as_strings(&panel, 0..10, cx),
            &[
                "v src",
                "    v test",
                "          second.rs  <== selected",
                "          third.rs"
            ]
        );
        ensure_single_file_is_opened(&workspace, "test/second.rs", cx);

        workspace
            .update(cx, |workspace, cx| {
                let active_items = workspace
                    .panes()
                    .iter()
                    .filter_map(|pane| pane.read(cx).active_item())
                    .collect::<Vec<_>>();
                assert_eq!(active_items.len(), 1);
                let open_editor = active_items
                    .into_iter()
                    .next()
                    .unwrap()
                    .downcast::<Editor>()
                    .expect("Open item should be an editor");
                open_editor.update(cx, |editor, cx| editor.set_text("Another text!", cx));
            })
            .unwrap();
        submit_deletion_skipping_prompt(&panel, cx);
        assert_eq!(
            visible_entries_as_strings(&panel, 0..10, cx),
            &["v src", "    v test", "          third.rs"],
            "Project panel should have no deleted file, with one last file remaining"
        );
        ensure_no_open_items_and_panes(&workspace, cx);
    }

    #[gpui::test]
    async fn test_create_duplicate_items(cx: &mut gpui::TestAppContext) {
        init_test_with_editor(cx);

        let fs = FakeFs::new(cx.executor().clone());
        fs.insert_tree(
            "/src",
            json!({
                "test": {
                    "first.rs": "// First Rust file",
                    "second.rs": "// Second Rust file",
                    "third.rs": "// Third Rust file",
                }
            }),
        )
        .await;

        let project = Project::test(fs.clone(), ["/src".as_ref()], cx).await;
        let workspace = cx.add_window(|cx| Workspace::test_new(project.clone(), cx));
        let cx = &mut VisualTestContext::from_window(*workspace, cx);
        let panel = workspace
            .update(cx, |workspace, cx| {
                let panel = ProjectPanel::new(workspace, cx);
                workspace.add_panel(panel.clone(), cx);
                panel
            })
            .unwrap();

        select_path(&panel, "src/", cx);
        panel.update(cx, |panel, cx| panel.confirm(&Confirm, cx));
        cx.executor().run_until_parked();
        assert_eq!(
            visible_entries_as_strings(&panel, 0..10, cx),
            &[
                //
                "v src  <== selected",
                "    > test"
            ]
        );
        panel.update(cx, |panel, cx| panel.new_directory(&NewDirectory, cx));
        panel.update(cx, |panel, cx| {
            assert!(panel.filename_editor.read(cx).is_focused(cx));
        });
        assert_eq!(
            visible_entries_as_strings(&panel, 0..10, cx),
            &[
                //
                "v src",
                "    > [EDITOR: '']  <== selected",
                "    > test"
            ]
        );
        panel.update(cx, |panel, cx| {
            panel
                .filename_editor
                .update(cx, |editor, cx| editor.set_text("test", cx));
            assert!(
                panel.confirm_edit(cx).is_none(),
                "Should not allow to confirm on conflicting new directory name"
            )
        });
        assert_eq!(
            visible_entries_as_strings(&panel, 0..10, cx),
            &[
                //
                "v src",
                "    > test"
            ],
            "File list should be unchanged after failed folder create confirmation"
        );

        select_path(&panel, "src/test/", cx);
        panel.update(cx, |panel, cx| panel.confirm(&Confirm, cx));
        cx.executor().run_until_parked();
        assert_eq!(
            visible_entries_as_strings(&panel, 0..10, cx),
            &[
                //
                "v src",
                "    > test  <== selected"
            ]
        );
        panel.update(cx, |panel, cx| panel.new_file(&NewFile, cx));
        panel.update(cx, |panel, cx| {
            assert!(panel.filename_editor.read(cx).is_focused(cx));
        });
        assert_eq!(
            visible_entries_as_strings(&panel, 0..10, cx),
            &[
                "v src",
                "    v test",
                "          [EDITOR: '']  <== selected",
                "          first.rs",
                "          second.rs",
                "          third.rs"
            ]
        );
        panel.update(cx, |panel, cx| {
            panel
                .filename_editor
                .update(cx, |editor, cx| editor.set_text("first.rs", cx));
            assert!(
                panel.confirm_edit(cx).is_none(),
                "Should not allow to confirm on conflicting new file name"
            )
        });
        assert_eq!(
            visible_entries_as_strings(&panel, 0..10, cx),
            &[
                "v src",
                "    v test",
                "          first.rs",
                "          second.rs",
                "          third.rs"
            ],
            "File list should be unchanged after failed file create confirmation"
        );

        select_path(&panel, "src/test/first.rs", cx);
        panel.update(cx, |panel, cx| panel.confirm(&Confirm, cx));
        cx.executor().run_until_parked();
        assert_eq!(
            visible_entries_as_strings(&panel, 0..10, cx),
            &[
                "v src",
                "    v test",
                "          first.rs  <== selected",
                "          second.rs",
                "          third.rs"
            ],
        );
        panel.update(cx, |panel, cx| panel.rename(&Rename, cx));
        panel.update(cx, |panel, cx| {
            assert!(panel.filename_editor.read(cx).is_focused(cx));
        });
        assert_eq!(
            visible_entries_as_strings(&panel, 0..10, cx),
            &[
                "v src",
                "    v test",
                "          [EDITOR: 'first.rs']  <== selected",
                "          second.rs",
                "          third.rs"
            ]
        );
        panel.update(cx, |panel, cx| {
            panel
                .filename_editor
                .update(cx, |editor, cx| editor.set_text("second.rs", cx));
            assert!(
                panel.confirm_edit(cx).is_none(),
                "Should not allow to confirm on conflicting file rename"
            )
        });
        assert_eq!(
            visible_entries_as_strings(&panel, 0..10, cx),
            &[
                "v src",
                "    v test",
                "          first.rs  <== selected",
                "          second.rs",
                "          third.rs"
            ],
            "File list should be unchanged after failed rename confirmation"
        );
    }

    #[gpui::test]
    async fn test_dir_toggle_collapse(cx: &mut gpui::TestAppContext) {
        init_test_with_editor(cx);

        let fs = FakeFs::new(cx.executor().clone());
        fs.insert_tree(
            "/project_root",
            json!({
                "dir_1": {
                    "nested_dir": {
                        "file_a.py": "# File contents",
                    }
                },
                "file_1.py": "# File contents",
            }),
        )
        .await;

        let project = Project::test(fs.clone(), ["/project_root".as_ref()], cx).await;
        let workspace = cx.add_window(|cx| Workspace::test_new(project.clone(), cx));
        let cx = &mut VisualTestContext::from_window(*workspace, cx);
        let panel = workspace.update(cx, ProjectPanel::new).unwrap();

        panel.update(cx, |panel, cx| panel.open(&Open, cx));
        cx.executor().run_until_parked();
        select_path(&panel, "project_root/dir_1", cx);
        panel.update(cx, |panel, cx| panel.open(&Open, cx));
        select_path(&panel, "project_root/dir_1/nested_dir", cx);
        panel.update(cx, |panel, cx| panel.open(&Open, cx));
        panel.update(cx, |panel, cx| panel.open(&Open, cx));
        cx.executor().run_until_parked();
        assert_eq!(
            visible_entries_as_strings(&panel, 0..10, cx),
            &[
                "v project_root",
                "    v dir_1",
                "        > nested_dir  <== selected",
                "      file_1.py",
            ]
        );
    }

    #[gpui::test]
    async fn test_collapse_all_entries(cx: &mut gpui::TestAppContext) {
        init_test_with_editor(cx);

        let fs = FakeFs::new(cx.executor().clone());
        fs.insert_tree(
            "/project_root",
            json!({
                "dir_1": {
                    "nested_dir": {
                        "file_a.py": "# File contents",
                        "file_b.py": "# File contents",
                        "file_c.py": "# File contents",
                    },
                    "file_1.py": "# File contents",
                    "file_2.py": "# File contents",
                    "file_3.py": "# File contents",
                },
                "dir_2": {
                    "file_1.py": "# File contents",
                    "file_2.py": "# File contents",
                    "file_3.py": "# File contents",
                }
            }),
        )
        .await;

        let project = Project::test(fs.clone(), ["/project_root".as_ref()], cx).await;
        let workspace = cx.add_window(|cx| Workspace::test_new(project.clone(), cx));
        let cx = &mut VisualTestContext::from_window(*workspace, cx);
        let panel = workspace.update(cx, ProjectPanel::new).unwrap();

        panel.update(cx, |panel, cx| {
            panel.collapse_all_entries(&CollapseAllEntries, cx)
        });
        cx.executor().run_until_parked();
        assert_eq!(
            visible_entries_as_strings(&panel, 0..10, cx),
            &["v project_root", "    > dir_1", "    > dir_2",]
        );

        // Open dir_1 and make sure nested_dir was collapsed when running collapse_all_entries
        toggle_expand_dir(&panel, "project_root/dir_1", cx);
        cx.executor().run_until_parked();
        assert_eq!(
            visible_entries_as_strings(&panel, 0..10, cx),
            &[
                "v project_root",
                "    v dir_1  <== selected",
                "        > nested_dir",
                "          file_1.py",
                "          file_2.py",
                "          file_3.py",
                "    > dir_2",
            ]
        );
    }

    #[gpui::test]
    async fn test_new_file_move(cx: &mut gpui::TestAppContext) {
        init_test(cx);

        let fs = FakeFs::new(cx.executor().clone());
        fs.as_fake().insert_tree("/root", json!({})).await;
        let project = Project::test(fs, ["/root".as_ref()], cx).await;
        let workspace = cx.add_window(|cx| Workspace::test_new(project.clone(), cx));
        let cx = &mut VisualTestContext::from_window(*workspace, cx);
        let panel = workspace.update(cx, ProjectPanel::new).unwrap();

        // Make a new buffer with no backing file
        workspace
            .update(cx, |workspace, cx| {
                Editor::new_file(workspace, &Default::default(), cx)
            })
            .unwrap();

        cx.executor().run_until_parked();

        // "Save as" the buffer, creating a new backing file for it
        let save_task = workspace
            .update(cx, |workspace, cx| {
                workspace.save_active_item(workspace::SaveIntent::Save, cx)
            })
            .unwrap();

        cx.executor().run_until_parked();
        cx.simulate_new_path_selection(|_| Some(PathBuf::from("/root/new")));
        save_task.await.unwrap();

        // Rename the file
        select_path(&panel, "root/new", cx);
        assert_eq!(
            visible_entries_as_strings(&panel, 0..10, cx),
            &["v root", "      new  <== selected"]
        );
        panel.update(cx, |panel, cx| panel.rename(&Rename, cx));
        panel.update(cx, |panel, cx| {
            panel
                .filename_editor
                .update(cx, |editor, cx| editor.set_text("newer", cx));
        });
        panel.update(cx, |panel, cx| panel.confirm(&Confirm, cx));

        cx.executor().run_until_parked();
        assert_eq!(
            visible_entries_as_strings(&panel, 0..10, cx),
            &["v root", "      newer  <== selected"]
        );

        workspace
            .update(cx, |workspace, cx| {
                workspace.save_active_item(workspace::SaveIntent::Save, cx)
            })
            .unwrap()
            .await
            .unwrap();

        cx.executor().run_until_parked();
        // assert that saving the file doesn't restore "new"
        assert_eq!(
            visible_entries_as_strings(&panel, 0..10, cx),
            &["v root", "      newer  <== selected"]
        );
    }

    #[gpui::test]
    async fn test_multiple_marked_entries(cx: &mut gpui::TestAppContext) {
        init_test_with_editor(cx);
        let fs = FakeFs::new(cx.executor().clone());
        fs.insert_tree(
            "/project_root",
            json!({
                "dir_1": {
                    "nested_dir": {
                        "file_a.py": "# File contents",
                    }
                },
                "file_1.py": "# File contents",
            }),
        )
        .await;

        let project = Project::test(fs.clone(), ["/project_root".as_ref()], cx).await;
        let worktree_id =
            cx.update(|cx| project.read(cx).worktrees(cx).next().unwrap().read(cx).id());
        let workspace = cx.add_window(|cx| Workspace::test_new(project.clone(), cx));
        let cx = &mut VisualTestContext::from_window(*workspace, cx);
        let panel = workspace.update(cx, ProjectPanel::new).unwrap();
        cx.update(|cx| {
            panel.update(cx, |this, cx| {
                this.select_next(&Default::default(), cx);
                this.expand_selected_entry(&Default::default(), cx);
                this.expand_selected_entry(&Default::default(), cx);
                this.select_next(&Default::default(), cx);
                this.expand_selected_entry(&Default::default(), cx);
                this.select_next(&Default::default(), cx);
            })
        });
        assert_eq!(
            visible_entries_as_strings(&panel, 0..10, cx),
            &[
                "v project_root",
                "    v dir_1",
                "        v nested_dir",
                "              file_a.py  <== selected",
                "      file_1.py",
            ]
        );
        let modifiers_with_shift = gpui::Modifiers {
            shift: true,
            ..Default::default()
        };
        cx.simulate_modifiers_change(modifiers_with_shift);
        cx.update(|cx| {
            panel.update(cx, |this, cx| {
                this.select_next(&Default::default(), cx);
            })
        });
        assert_eq!(
            visible_entries_as_strings(&panel, 0..10, cx),
            &[
                "v project_root",
                "    v dir_1",
                "        v nested_dir",
                "              file_a.py",
                "      file_1.py  <== selected  <== marked",
            ]
        );
        cx.update(|cx| {
            panel.update(cx, |this, cx| {
                this.select_prev(&Default::default(), cx);
            })
        });
        assert_eq!(
            visible_entries_as_strings(&panel, 0..10, cx),
            &[
                "v project_root",
                "    v dir_1",
                "        v nested_dir",
                "              file_a.py  <== selected  <== marked",
                "      file_1.py  <== marked",
            ]
        );
        cx.update(|cx| {
            panel.update(cx, |this, cx| {
                let drag = DraggedSelection {
                    active_selection: this.selection.unwrap(),
                    marked_selections: Arc::new(this.marked_entries.clone()),
                };
                let target_entry = this
                    .project
                    .read(cx)
                    .entry_for_path(&(worktree_id, "").into(), cx)
                    .unwrap();
                this.drag_onto(&drag, target_entry.id, false, cx);
            });
        });
        cx.run_until_parked();
        assert_eq!(
            visible_entries_as_strings(&panel, 0..10, cx),
            &[
                "v project_root",
                "    v dir_1",
                "        v nested_dir",
                "      file_1.py  <== marked",
                "      file_a.py  <== selected  <== marked",
            ]
        );
        // ESC clears out all marks
        cx.update(|cx| {
            panel.update(cx, |this, cx| {
                this.cancel(&menu::Cancel, cx);
            })
        });
        assert_eq!(
            visible_entries_as_strings(&panel, 0..10, cx),
            &[
                "v project_root",
                "    v dir_1",
                "        v nested_dir",
                "      file_1.py",
                "      file_a.py  <== selected",
            ]
        );
        // ESC clears out all marks
        cx.update(|cx| {
            panel.update(cx, |this, cx| {
                this.select_prev(&SelectPrev, cx);
                this.select_next(&SelectNext, cx);
            })
        });
        assert_eq!(
            visible_entries_as_strings(&panel, 0..10, cx),
            &[
                "v project_root",
                "    v dir_1",
                "        v nested_dir",
                "      file_1.py  <== marked",
                "      file_a.py  <== selected  <== marked",
            ]
        );
        cx.simulate_modifiers_change(Default::default());
        cx.update(|cx| {
            panel.update(cx, |this, cx| {
                this.cut(&Cut, cx);
                this.select_prev(&SelectPrev, cx);
                this.select_prev(&SelectPrev, cx);

                this.paste(&Paste, cx);
                // this.expand_selected_entry(&ExpandSelectedEntry, cx);
            })
        });
        cx.run_until_parked();
        assert_eq!(
            visible_entries_as_strings(&panel, 0..10, cx),
            &[
                "v project_root",
                "    v dir_1",
                "        v nested_dir",
                "              file_1.py  <== marked",
                "              file_a.py  <== selected  <== marked",
            ]
        );
        cx.simulate_modifiers_change(modifiers_with_shift);
        cx.update(|cx| {
            panel.update(cx, |this, cx| {
                this.expand_selected_entry(&Default::default(), cx);
                this.select_next(&SelectNext, cx);
                this.select_next(&SelectNext, cx);
            })
        });
        submit_deletion(&panel, cx);
        assert_eq!(
            visible_entries_as_strings(&panel, 0..10, cx),
            &["v project_root", "    v dir_1", "        v nested_dir",]
        );
    }
    #[gpui::test]
    async fn test_autoreveal_and_gitignored_files(cx: &mut gpui::TestAppContext) {
        init_test_with_editor(cx);
        cx.update(|cx| {
            cx.update_global::<SettingsStore, _>(|store, cx| {
                store.update_user_settings::<WorktreeSettings>(cx, |worktree_settings| {
                    worktree_settings.file_scan_exclusions = Some(Vec::new());
                });
                store.update_user_settings::<ProjectPanelSettings>(cx, |project_panel_settings| {
                    project_panel_settings.auto_reveal_entries = Some(false)
                });
            })
        });

        let fs = FakeFs::new(cx.background_executor.clone());
        fs.insert_tree(
            "/project_root",
            json!({
                ".git": {},
                ".gitignore": "**/gitignored_dir",
                "dir_1": {
                    "file_1.py": "# File 1_1 contents",
                    "file_2.py": "# File 1_2 contents",
                    "file_3.py": "# File 1_3 contents",
                    "gitignored_dir": {
                        "file_a.py": "# File contents",
                        "file_b.py": "# File contents",
                        "file_c.py": "# File contents",
                    },
                },
                "dir_2": {
                    "file_1.py": "# File 2_1 contents",
                    "file_2.py": "# File 2_2 contents",
                    "file_3.py": "# File 2_3 contents",
                }
            }),
        )
        .await;

        let project = Project::test(fs.clone(), ["/project_root".as_ref()], cx).await;
        let workspace = cx.add_window(|cx| Workspace::test_new(project.clone(), cx));
        let cx = &mut VisualTestContext::from_window(*workspace, cx);
        let panel = workspace.update(cx, ProjectPanel::new).unwrap();

        assert_eq!(
            visible_entries_as_strings(&panel, 0..20, cx),
            &[
                "v project_root",
                "    > .git",
                "    > dir_1",
                "    > dir_2",
                "      .gitignore",
            ]
        );

        let dir_1_file = find_project_entry(&panel, "project_root/dir_1/file_1.py", cx)
            .expect("dir 1 file is not ignored and should have an entry");
        let dir_2_file = find_project_entry(&panel, "project_root/dir_2/file_1.py", cx)
            .expect("dir 2 file is not ignored and should have an entry");
        let gitignored_dir_file =
            find_project_entry(&panel, "project_root/dir_1/gitignored_dir/file_a.py", cx);
        assert_eq!(
            gitignored_dir_file, None,
            "File in the gitignored dir should not have an entry before its dir is toggled"
        );

        toggle_expand_dir(&panel, "project_root/dir_1", cx);
        toggle_expand_dir(&panel, "project_root/dir_1/gitignored_dir", cx);
        cx.executor().run_until_parked();
        assert_eq!(
            visible_entries_as_strings(&panel, 0..20, cx),
            &[
                "v project_root",
                "    > .git",
                "    v dir_1",
                "        v gitignored_dir  <== selected",
                "              file_a.py",
                "              file_b.py",
                "              file_c.py",
                "          file_1.py",
                "          file_2.py",
                "          file_3.py",
                "    > dir_2",
                "      .gitignore",
            ],
            "Should show gitignored dir file list in the project panel"
        );
        let gitignored_dir_file =
            find_project_entry(&panel, "project_root/dir_1/gitignored_dir/file_a.py", cx)
                .expect("after gitignored dir got opened, a file entry should be present");

        toggle_expand_dir(&panel, "project_root/dir_1/gitignored_dir", cx);
        toggle_expand_dir(&panel, "project_root/dir_1", cx);
        assert_eq!(
            visible_entries_as_strings(&panel, 0..20, cx),
            &[
                "v project_root",
                "    > .git",
                "    > dir_1  <== selected",
                "    > dir_2",
                "      .gitignore",
            ],
            "Should hide all dir contents again and prepare for the auto reveal test"
        );

        for file_entry in [dir_1_file, dir_2_file, gitignored_dir_file] {
            panel.update(cx, |panel, cx| {
                panel.project.update(cx, |_, cx| {
                    cx.emit(project::Event::ActiveEntryChanged(Some(file_entry)))
                })
            });
            cx.run_until_parked();
            assert_eq!(
                visible_entries_as_strings(&panel, 0..20, cx),
                &[
                    "v project_root",
                    "    > .git",
                    "    > dir_1  <== selected",
                    "    > dir_2",
                    "      .gitignore",
                ],
                "When no auto reveal is enabled, the selected entry should not be revealed in the project panel"
            );
        }

        cx.update(|cx| {
            cx.update_global::<SettingsStore, _>(|store, cx| {
                store.update_user_settings::<ProjectPanelSettings>(cx, |project_panel_settings| {
                    project_panel_settings.auto_reveal_entries = Some(true)
                });
            })
        });

        panel.update(cx, |panel, cx| {
            panel.project.update(cx, |_, cx| {
                cx.emit(project::Event::ActiveEntryChanged(Some(dir_1_file)))
            })
        });
        cx.run_until_parked();
        assert_eq!(
            visible_entries_as_strings(&panel, 0..20, cx),
            &[
                "v project_root",
                "    > .git",
                "    v dir_1",
                "        > gitignored_dir",
                "          file_1.py  <== selected",
                "          file_2.py",
                "          file_3.py",
                "    > dir_2",
                "      .gitignore",
            ],
            "When auto reveal is enabled, not ignored dir_1 entry should be revealed"
        );

        panel.update(cx, |panel, cx| {
            panel.project.update(cx, |_, cx| {
                cx.emit(project::Event::ActiveEntryChanged(Some(dir_2_file)))
            })
        });
        cx.run_until_parked();
        assert_eq!(
            visible_entries_as_strings(&panel, 0..20, cx),
            &[
                "v project_root",
                "    > .git",
                "    v dir_1",
                "        > gitignored_dir",
                "          file_1.py",
                "          file_2.py",
                "          file_3.py",
                "    v dir_2",
                "          file_1.py  <== selected",
                "          file_2.py",
                "          file_3.py",
                "      .gitignore",
            ],
            "When auto reveal is enabled, not ignored dir_2 entry should be revealed"
        );

        panel.update(cx, |panel, cx| {
            panel.project.update(cx, |_, cx| {
                cx.emit(project::Event::ActiveEntryChanged(Some(
                    gitignored_dir_file,
                )))
            })
        });
        cx.run_until_parked();
        assert_eq!(
            visible_entries_as_strings(&panel, 0..20, cx),
            &[
                "v project_root",
                "    > .git",
                "    v dir_1",
                "        > gitignored_dir",
                "          file_1.py",
                "          file_2.py",
                "          file_3.py",
                "    v dir_2",
                "          file_1.py  <== selected",
                "          file_2.py",
                "          file_3.py",
                "      .gitignore",
            ],
            "When auto reveal is enabled, a gitignored selected entry should not be revealed in the project panel"
        );

        panel.update(cx, |panel, cx| {
            panel.project.update(cx, |_, cx| {
                cx.emit(project::Event::RevealInProjectPanel(gitignored_dir_file))
            })
        });
        cx.run_until_parked();
        assert_eq!(
            visible_entries_as_strings(&panel, 0..20, cx),
            &[
                "v project_root",
                "    > .git",
                "    v dir_1",
                "        v gitignored_dir",
                "              file_a.py  <== selected",
                "              file_b.py",
                "              file_c.py",
                "          file_1.py",
                "          file_2.py",
                "          file_3.py",
                "    v dir_2",
                "          file_1.py",
                "          file_2.py",
                "          file_3.py",
                "      .gitignore",
            ],
            "When a gitignored entry is explicitly revealed, it should be shown in the project tree"
        );
    }

    #[gpui::test]
    async fn test_explicit_reveal(cx: &mut gpui::TestAppContext) {
        init_test_with_editor(cx);
        cx.update(|cx| {
            cx.update_global::<SettingsStore, _>(|store, cx| {
                store.update_user_settings::<WorktreeSettings>(cx, |worktree_settings| {
                    worktree_settings.file_scan_exclusions = Some(Vec::new());
                });
                store.update_user_settings::<ProjectPanelSettings>(cx, |project_panel_settings| {
                    project_panel_settings.auto_reveal_entries = Some(false)
                });
            })
        });

        let fs = FakeFs::new(cx.background_executor.clone());
        fs.insert_tree(
            "/project_root",
            json!({
                ".git": {},
                ".gitignore": "**/gitignored_dir",
                "dir_1": {
                    "file_1.py": "# File 1_1 contents",
                    "file_2.py": "# File 1_2 contents",
                    "file_3.py": "# File 1_3 contents",
                    "gitignored_dir": {
                        "file_a.py": "# File contents",
                        "file_b.py": "# File contents",
                        "file_c.py": "# File contents",
                    },
                },
                "dir_2": {
                    "file_1.py": "# File 2_1 contents",
                    "file_2.py": "# File 2_2 contents",
                    "file_3.py": "# File 2_3 contents",
                }
            }),
        )
        .await;

        let project = Project::test(fs.clone(), ["/project_root".as_ref()], cx).await;
        let workspace = cx.add_window(|cx| Workspace::test_new(project.clone(), cx));
        let cx = &mut VisualTestContext::from_window(*workspace, cx);
        let panel = workspace.update(cx, ProjectPanel::new).unwrap();

        assert_eq!(
            visible_entries_as_strings(&panel, 0..20, cx),
            &[
                "v project_root",
                "    > .git",
                "    > dir_1",
                "    > dir_2",
                "      .gitignore",
            ]
        );

        let dir_1_file = find_project_entry(&panel, "project_root/dir_1/file_1.py", cx)
            .expect("dir 1 file is not ignored and should have an entry");
        let dir_2_file = find_project_entry(&panel, "project_root/dir_2/file_1.py", cx)
            .expect("dir 2 file is not ignored and should have an entry");
        let gitignored_dir_file =
            find_project_entry(&panel, "project_root/dir_1/gitignored_dir/file_a.py", cx);
        assert_eq!(
            gitignored_dir_file, None,
            "File in the gitignored dir should not have an entry before its dir is toggled"
        );

        toggle_expand_dir(&panel, "project_root/dir_1", cx);
        toggle_expand_dir(&panel, "project_root/dir_1/gitignored_dir", cx);
        cx.run_until_parked();
        assert_eq!(
            visible_entries_as_strings(&panel, 0..20, cx),
            &[
                "v project_root",
                "    > .git",
                "    v dir_1",
                "        v gitignored_dir  <== selected",
                "              file_a.py",
                "              file_b.py",
                "              file_c.py",
                "          file_1.py",
                "          file_2.py",
                "          file_3.py",
                "    > dir_2",
                "      .gitignore",
            ],
            "Should show gitignored dir file list in the project panel"
        );
        let gitignored_dir_file =
            find_project_entry(&panel, "project_root/dir_1/gitignored_dir/file_a.py", cx)
                .expect("after gitignored dir got opened, a file entry should be present");

        toggle_expand_dir(&panel, "project_root/dir_1/gitignored_dir", cx);
        toggle_expand_dir(&panel, "project_root/dir_1", cx);
        assert_eq!(
            visible_entries_as_strings(&panel, 0..20, cx),
            &[
                "v project_root",
                "    > .git",
                "    > dir_1  <== selected",
                "    > dir_2",
                "      .gitignore",
            ],
            "Should hide all dir contents again and prepare for the explicit reveal test"
        );

        for file_entry in [dir_1_file, dir_2_file, gitignored_dir_file] {
            panel.update(cx, |panel, cx| {
                panel.project.update(cx, |_, cx| {
                    cx.emit(project::Event::ActiveEntryChanged(Some(file_entry)))
                })
            });
            cx.run_until_parked();
            assert_eq!(
                visible_entries_as_strings(&panel, 0..20, cx),
                &[
                    "v project_root",
                    "    > .git",
                    "    > dir_1  <== selected",
                    "    > dir_2",
                    "      .gitignore",
                ],
                "When no auto reveal is enabled, the selected entry should not be revealed in the project panel"
            );
        }

        panel.update(cx, |panel, cx| {
            panel.project.update(cx, |_, cx| {
                cx.emit(project::Event::RevealInProjectPanel(dir_1_file))
            })
        });
        cx.run_until_parked();
        assert_eq!(
            visible_entries_as_strings(&panel, 0..20, cx),
            &[
                "v project_root",
                "    > .git",
                "    v dir_1",
                "        > gitignored_dir",
                "          file_1.py  <== selected",
                "          file_2.py",
                "          file_3.py",
                "    > dir_2",
                "      .gitignore",
            ],
            "With no auto reveal, explicit reveal should show the dir_1 entry in the project panel"
        );

        panel.update(cx, |panel, cx| {
            panel.project.update(cx, |_, cx| {
                cx.emit(project::Event::RevealInProjectPanel(dir_2_file))
            })
        });
        cx.run_until_parked();
        assert_eq!(
            visible_entries_as_strings(&panel, 0..20, cx),
            &[
                "v project_root",
                "    > .git",
                "    v dir_1",
                "        > gitignored_dir",
                "          file_1.py",
                "          file_2.py",
                "          file_3.py",
                "    v dir_2",
                "          file_1.py  <== selected",
                "          file_2.py",
                "          file_3.py",
                "      .gitignore",
            ],
            "With no auto reveal, explicit reveal should show the dir_2 entry in the project panel"
        );

        panel.update(cx, |panel, cx| {
            panel.project.update(cx, |_, cx| {
                cx.emit(project::Event::RevealInProjectPanel(gitignored_dir_file))
            })
        });
        cx.run_until_parked();
        assert_eq!(
            visible_entries_as_strings(&panel, 0..20, cx),
            &[
                "v project_root",
                "    > .git",
                "    v dir_1",
                "        v gitignored_dir",
                "              file_a.py  <== selected",
                "              file_b.py",
                "              file_c.py",
                "          file_1.py",
                "          file_2.py",
                "          file_3.py",
                "    v dir_2",
                "          file_1.py",
                "          file_2.py",
                "          file_3.py",
                "      .gitignore",
            ],
            "With no auto reveal, explicit reveal should show the gitignored entry in the project panel"
        );
    }

    #[gpui::test]
    async fn test_creating_excluded_entries(cx: &mut gpui::TestAppContext) {
        init_test(cx);
        cx.update(|cx| {
            cx.update_global::<SettingsStore, _>(|store, cx| {
                store.update_user_settings::<WorktreeSettings>(cx, |project_settings| {
                    project_settings.file_scan_exclusions =
                        Some(vec!["excluded_dir".to_string(), "**/.git".to_string()]);
                });
            });
        });

        cx.update(|cx| {
            register_project_item::<TestProjectItemView>(cx);
        });

        let fs = FakeFs::new(cx.executor().clone());
        fs.insert_tree(
            "/root1",
            json!({
                ".dockerignore": "",
                ".git": {
                    "HEAD": "",
                },
            }),
        )
        .await;

        let project = Project::test(fs.clone(), ["/root1".as_ref()], cx).await;
        let workspace = cx.add_window(|cx| Workspace::test_new(project.clone(), cx));
        let cx = &mut VisualTestContext::from_window(*workspace, cx);
        let panel = workspace
            .update(cx, |workspace, cx| {
                let panel = ProjectPanel::new(workspace, cx);
                workspace.add_panel(panel.clone(), cx);
                panel
            })
            .unwrap();

        select_path(&panel, "root1", cx);
        assert_eq!(
            visible_entries_as_strings(&panel, 0..10, cx),
            &["v root1  <== selected", "      .dockerignore",]
        );
        workspace
            .update(cx, |workspace, cx| {
                assert!(
                    workspace.active_item(cx).is_none(),
                    "Should have no active items in the beginning"
                );
            })
            .unwrap();

        let excluded_file_path = ".git/COMMIT_EDITMSG";
        let excluded_dir_path = "excluded_dir";

        panel.update(cx, |panel, cx| panel.new_file(&NewFile, cx));
        panel.update(cx, |panel, cx| {
            assert!(panel.filename_editor.read(cx).is_focused(cx));
        });
        panel
            .update(cx, |panel, cx| {
                panel
                    .filename_editor
                    .update(cx, |editor, cx| editor.set_text(excluded_file_path, cx));
                panel.confirm_edit(cx).unwrap()
            })
            .await
            .unwrap();

        assert_eq!(
            visible_entries_as_strings(&panel, 0..13, cx),
            &["v root1", "      .dockerignore"],
            "Excluded dir should not be shown after opening a file in it"
        );
        panel.update(cx, |panel, cx| {
            assert!(
                !panel.filename_editor.read(cx).is_focused(cx),
                "Should have closed the file name editor"
            );
        });
        workspace
            .update(cx, |workspace, cx| {
                let active_entry_path = workspace
                    .active_item(cx)
                    .expect("should have opened and activated the excluded item")
                    .act_as::<TestProjectItemView>(cx)
                    .expect(
                        "should have opened the corresponding project item for the excluded item",
                    )
                    .read(cx)
                    .path
                    .clone();
                assert_eq!(
                    active_entry_path.path.as_ref(),
                    Path::new(excluded_file_path),
                    "Should open the excluded file"
                );

                assert!(
                    workspace.notification_ids().is_empty(),
                    "Should have no notifications after opening an excluded file"
                );
            })
            .unwrap();
        assert!(
            fs.is_file(Path::new("/root1/.git/COMMIT_EDITMSG")).await,
            "Should have created the excluded file"
        );

        select_path(&panel, "root1", cx);
        panel.update(cx, |panel, cx| panel.new_directory(&NewDirectory, cx));
        panel.update(cx, |panel, cx| {
            assert!(panel.filename_editor.read(cx).is_focused(cx));
        });
        panel
            .update(cx, |panel, cx| {
                panel
                    .filename_editor
                    .update(cx, |editor, cx| editor.set_text(excluded_file_path, cx));
                panel.confirm_edit(cx).unwrap()
            })
            .await
            .unwrap();

        assert_eq!(
            visible_entries_as_strings(&panel, 0..13, cx),
            &["v root1", "      .dockerignore"],
            "Should not change the project panel after trying to create an excluded directorya directory with the same name as the excluded file"
        );
        panel.update(cx, |panel, cx| {
            assert!(
                !panel.filename_editor.read(cx).is_focused(cx),
                "Should have closed the file name editor"
            );
        });
        workspace
            .update(cx, |workspace, cx| {
                let notifications = workspace.notification_ids();
                assert_eq!(
                    notifications.len(),
                    1,
                    "Should receive one notification with the error message"
                );
                workspace.dismiss_notification(notifications.first().unwrap(), cx);
                assert!(workspace.notification_ids().is_empty());
            })
            .unwrap();

        select_path(&panel, "root1", cx);
        panel.update(cx, |panel, cx| panel.new_directory(&NewDirectory, cx));
        panel.update(cx, |panel, cx| {
            assert!(panel.filename_editor.read(cx).is_focused(cx));
        });
        panel
            .update(cx, |panel, cx| {
                panel
                    .filename_editor
                    .update(cx, |editor, cx| editor.set_text(excluded_dir_path, cx));
                panel.confirm_edit(cx).unwrap()
            })
            .await
            .unwrap();

        assert_eq!(
            visible_entries_as_strings(&panel, 0..13, cx),
            &["v root1", "      .dockerignore"],
            "Should not change the project panel after trying to create an excluded directory"
        );
        panel.update(cx, |panel, cx| {
            assert!(
                !panel.filename_editor.read(cx).is_focused(cx),
                "Should have closed the file name editor"
            );
        });
        workspace
            .update(cx, |workspace, cx| {
                let notifications = workspace.notification_ids();
                assert_eq!(
                    notifications.len(),
                    1,
                    "Should receive one notification explaining that no directory is actually shown"
                );
                workspace.dismiss_notification(notifications.first().unwrap(), cx);
                assert!(workspace.notification_ids().is_empty());
            })
            .unwrap();
        assert!(
            fs.is_dir(Path::new("/root1/excluded_dir")).await,
            "Should have created the excluded directory"
        );
    }

    fn toggle_expand_dir(
        panel: &View<ProjectPanel>,
        path: impl AsRef<Path>,
        cx: &mut VisualTestContext,
    ) {
        let path = path.as_ref();
        panel.update(cx, |panel, cx| {
            for worktree in panel.project.read(cx).worktrees(cx).collect::<Vec<_>>() {
                let worktree = worktree.read(cx);
                if let Ok(relative_path) = path.strip_prefix(worktree.root_name()) {
                    let entry_id = worktree.entry_for_path(relative_path).unwrap().id;
                    panel.toggle_expanded(entry_id, cx);
                    return;
                }
            }
            panic!("no worktree for path {:?}", path);
        });
    }

    fn select_path(panel: &View<ProjectPanel>, path: impl AsRef<Path>, cx: &mut VisualTestContext) {
        let path = path.as_ref();
        panel.update(cx, |panel, cx| {
            for worktree in panel.project.read(cx).worktrees(cx).collect::<Vec<_>>() {
                let worktree = worktree.read(cx);
                if let Ok(relative_path) = path.strip_prefix(worktree.root_name()) {
                    let entry_id = worktree.entry_for_path(relative_path).unwrap().id;
                    panel.selection = Some(crate::SelectedEntry {
                        worktree_id: worktree.id(),
                        entry_id,
                    });
                    return;
                }
            }
            panic!("no worktree for path {:?}", path);
        });
    }

    fn find_project_entry(
        panel: &View<ProjectPanel>,
        path: impl AsRef<Path>,
        cx: &mut VisualTestContext,
    ) -> Option<ProjectEntryId> {
        let path = path.as_ref();
        panel.update(cx, |panel, cx| {
            for worktree in panel.project.read(cx).worktrees(cx).collect::<Vec<_>>() {
                let worktree = worktree.read(cx);
                if let Ok(relative_path) = path.strip_prefix(worktree.root_name()) {
                    return worktree.entry_for_path(relative_path).map(|entry| entry.id);
                }
            }
            panic!("no worktree for path {path:?}");
        })
    }

    fn visible_entries_as_strings(
        panel: &View<ProjectPanel>,
        range: Range<usize>,
        cx: &mut VisualTestContext,
    ) -> Vec<String> {
        let mut result = Vec::new();
        let mut project_entries = HashSet::default();
        let mut has_editor = false;

        panel.update(cx, |panel, cx| {
            panel.for_each_visible_entry(range, cx, |project_entry, details, _| {
                if details.is_editing {
                    assert!(!has_editor, "duplicate editor entry");
                    has_editor = true;
                } else {
                    assert!(
                        project_entries.insert(project_entry),
                        "duplicate project entry {:?} {:?}",
                        project_entry,
                        details
                    );
                }

                let indent = "    ".repeat(details.depth);
                let icon = if details.kind.is_dir() {
                    if details.is_expanded {
                        "v "
                    } else {
                        "> "
                    }
                } else {
                    "  "
                };
                let name = if details.is_editing {
                    format!("[EDITOR: '{}']", details.filename)
                } else if details.is_processing {
                    format!("[PROCESSING: '{}']", details.filename)
                } else {
                    details.filename.clone()
                };
                let selected = if details.is_selected {
                    "  <== selected"
                } else {
                    ""
                };
                let marked = if details.is_marked {
                    "  <== marked"
                } else {
                    ""
                };

                result.push(format!("{indent}{icon}{name}{selected}{marked}"));
            });
        });

        result
    }

    fn init_test(cx: &mut TestAppContext) {
        cx.update(|cx| {
            let settings_store = SettingsStore::test(cx);
            cx.set_global(settings_store);
            init_settings(cx);
            theme::init(theme::LoadThemes::JustBase, cx);
            language::init(cx);
            editor::init_settings(cx);
            crate::init((), cx);
            workspace::init_settings(cx);
            client::init_settings(cx);
            Project::init_settings(cx);

            cx.update_global::<SettingsStore, _>(|store, cx| {
                store.update_user_settings::<ProjectPanelSettings>(cx, |project_panel_settings| {
                    project_panel_settings.auto_fold_dirs = Some(false);
                });
                store.update_user_settings::<WorktreeSettings>(cx, |worktree_settings| {
                    worktree_settings.file_scan_exclusions = Some(Vec::new());
                });
            });
        });
    }

    fn init_test_with_editor(cx: &mut TestAppContext) {
        cx.update(|cx| {
            let app_state = AppState::test(cx);
            theme::init(theme::LoadThemes::JustBase, cx);
            init_settings(cx);
            language::init(cx);
            editor::init(cx);
            crate::init((), cx);
            workspace::init(app_state.clone(), cx);
            Project::init_settings(cx);

            cx.update_global::<SettingsStore, _>(|store, cx| {
                store.update_user_settings::<ProjectPanelSettings>(cx, |project_panel_settings| {
                    project_panel_settings.auto_fold_dirs = Some(false);
                });
                store.update_user_settings::<WorktreeSettings>(cx, |worktree_settings| {
                    worktree_settings.file_scan_exclusions = Some(Vec::new());
                });
            });
        });
    }

    fn ensure_single_file_is_opened(
        window: &WindowHandle<Workspace>,
        expected_path: &str,
        cx: &mut TestAppContext,
    ) {
        window
            .update(cx, |workspace, cx| {
                let worktrees = workspace.worktrees(cx).collect::<Vec<_>>();
                assert_eq!(worktrees.len(), 1);
                let worktree_id = worktrees[0].read(cx).id();

                let open_project_paths = workspace
                    .panes()
                    .iter()
                    .filter_map(|pane| pane.read(cx).active_item()?.project_path(cx))
                    .collect::<Vec<_>>();
                assert_eq!(
                    open_project_paths,
                    vec![ProjectPath {
                        worktree_id,
                        path: Arc::from(Path::new(expected_path))
                    }],
                    "Should have opened file, selected in project panel"
                );
            })
            .unwrap();
    }

    fn submit_deletion(panel: &View<ProjectPanel>, cx: &mut VisualTestContext) {
        assert!(
            !cx.has_pending_prompt(),
            "Should have no prompts before the deletion"
        );
        panel.update(cx, |panel, cx| {
            panel.delete(&Delete { skip_prompt: false }, cx)
        });
        assert!(
            cx.has_pending_prompt(),
            "Should have a prompt after the deletion"
        );
        cx.simulate_prompt_answer(0);
        assert!(
            !cx.has_pending_prompt(),
            "Should have no prompts after prompt was replied to"
        );
        cx.executor().run_until_parked();
    }

    fn submit_deletion_skipping_prompt(panel: &View<ProjectPanel>, cx: &mut VisualTestContext) {
        assert!(
            !cx.has_pending_prompt(),
            "Should have no prompts before the deletion"
        );
        panel.update(cx, |panel, cx| {
            panel.delete(&Delete { skip_prompt: true }, cx)
        });
        assert!(!cx.has_pending_prompt(), "Should have received no prompts");
        cx.executor().run_until_parked();
    }

    fn ensure_no_open_items_and_panes(
        workspace: &WindowHandle<Workspace>,
        cx: &mut VisualTestContext,
    ) {
        assert!(
            !cx.has_pending_prompt(),
            "Should have no prompts after deletion operation closes the file"
        );
        workspace
            .read_with(cx, |workspace, cx| {
                let open_project_paths = workspace
                    .panes()
                    .iter()
                    .filter_map(|pane| pane.read(cx).active_item()?.project_path(cx))
                    .collect::<Vec<_>>();
                assert!(
                    open_project_paths.is_empty(),
                    "Deleted file's buffer should be closed, but got open files: {open_project_paths:?}"
                );
            })
            .unwrap();
    }

    struct TestProjectItemView {
        focus_handle: FocusHandle,
        path: ProjectPath,
    }

    struct TestProjectItem {
        path: ProjectPath,
    }

    impl project::Item for TestProjectItem {
        fn try_open(
            _project: &Model<Project>,
            path: &ProjectPath,
            cx: &mut AppContext,
        ) -> Option<Task<gpui::Result<Model<Self>>>> {
            let path = path.clone();
            Some(cx.spawn(|mut cx| async move { cx.new_model(|_| Self { path }) }))
        }

        fn entry_id(&self, _: &AppContext) -> Option<ProjectEntryId> {
            None
        }

        fn project_path(&self, _: &AppContext) -> Option<ProjectPath> {
            Some(self.path.clone())
        }
    }

    impl ProjectItem for TestProjectItemView {
        type Item = TestProjectItem;

        fn for_project_item(
            _: Model<Project>,
            project_item: Model<Self::Item>,
            cx: &mut ViewContext<Self>,
        ) -> Self
        where
            Self: Sized,
        {
            Self {
                path: project_item.update(cx, |project_item, _| project_item.path.clone()),
                focus_handle: cx.focus_handle(),
            }
        }
    }

    impl Item for TestProjectItemView {
        type Event = ();
    }

    impl EventEmitter<()> for TestProjectItemView {}

    impl FocusableView for TestProjectItemView {
        fn focus_handle(&self, _: &AppContext) -> FocusHandle {
            self.focus_handle.clone()
        }
    }

    impl Render for TestProjectItemView {
        fn render(&mut self, _: &mut ViewContext<Self>) -> impl IntoElement {
            Empty
        }
    }
}<|MERGE_RESOLUTION|>--- conflicted
+++ resolved
@@ -32,13 +32,7 @@
     relativize_path, Entry, EntryKind, Fs, Project, ProjectEntryId, ProjectPath, Worktree,
     WorktreeId,
 };
-<<<<<<< HEAD
-use project_panel_settings::{
-    ProjectPanelDockPosition, ProjectPanelSettings, ShowDiagnostics, ShowScrollbar,
-};
-=======
 use project_panel_settings::{ProjectPanelDockPosition, ProjectPanelSettings};
->>>>>>> 69517689
 use serde::{Deserialize, Serialize};
 use std::{
     cell::{Cell, OnceCell},
@@ -92,11 +86,8 @@
     vertical_scrollbar_drag_thumb_offset: Rc<Cell<Option<f32>>>,
     horizontal_scrollbar_drag_thumb_offset: Rc<Cell<Option<f32>>>,
     hide_scrollbar_task: Option<Task<()>>,
-<<<<<<< HEAD
     diagnostics: HashMap<(WorktreeId, PathBuf), DiagnosticSeverity>,
-=======
     max_width_item_index: Option<usize>,
->>>>>>> 69517689
 }
 
 #[derive(Clone, Debug)]
@@ -342,14 +333,10 @@
                 pending_serialization: Task::ready(None),
                 show_scrollbar: !Self::should_autohide_scrollbar(cx),
                 hide_scrollbar_task: None,
-<<<<<<< HEAD
-                scrollbar_drag_thumb_offset: Default::default(),
-                diagnostics: Default::default(),
-=======
                 vertical_scrollbar_drag_thumb_offset: Default::default(),
                 horizontal_scrollbar_drag_thumb_offset: Default::default(),
                 max_width_item_index: None,
->>>>>>> 69517689
+                diagnostics: Default::default(),
             };
             this.update_visible_entries(None, cx);
 
