--- conflicted
+++ resolved
@@ -119,15 +119,12 @@
     pub auto_fold_dirs: Option<bool>,
     /// Scrollbar-related settings
     pub scrollbar: Option<ScrollbarSettingsContent>,
-<<<<<<< HEAD
     /// Which files containing diagnostic errors/warnings to mark in the project panel.
     ///
     /// Default: all
     pub show_diagnostics: Option<ShowDiagnostics>,
-=======
     /// Settings related to indent guides in the project panel.
     pub indent_guides: Option<IndentGuidesSettingsContent>,
->>>>>>> 3b76ba6d
 }
 
 impl Settings for ProjectPanelSettings {
