use std::{cmp::Reverse, sync::Arc};

use collections::{HashSet, IndexMap};
use feature_flags::ZedProFeatureFlag;
use fuzzy::{StringMatch, StringMatchCandidate, match_strings};
use gpui::{
    Action, AnyElement, App, BackgroundExecutor, DismissEvent, Subscription, Task,
    action_with_deprecated_aliases,
};
use language_model::{
    AuthenticateError, ConfiguredModel, LanguageModel, LanguageModelProviderId,
    LanguageModelRegistry,
};
use ordered_float::OrderedFloat;
use picker::{Picker, PickerDelegate};
use proto::Plan;
use ui::{ListItem, ListItemSpacing, prelude::*};

action_with_deprecated_aliases!(
    agent,
    ToggleModelSelector,
    [
        "assistant::ToggleModelSelector",
        "assistant2::ToggleModelSelector"
    ]
);

const TRY_ZED_PRO_URL: &str = "https://zed.dev/pro";

type OnModelChanged = Arc<dyn Fn(Arc<dyn LanguageModel>, &mut App) + 'static>;
type GetActiveModel = Arc<dyn Fn(&App) -> Option<ConfiguredModel> + 'static>;

pub type LanguageModelSelector = Picker<LanguageModelPickerDelegate>;

pub fn language_model_selector(
    get_active_model: impl Fn(&App) -> Option<ConfiguredModel> + 'static,
    on_model_changed: impl Fn(Arc<dyn LanguageModel>, &mut App) + 'static,
    window: &mut Window,
    cx: &mut Context<LanguageModelSelector>,
) -> LanguageModelSelector {
    let delegate = LanguageModelPickerDelegate::new(get_active_model, on_model_changed, window, cx);
    Picker::list(delegate, window, cx)
        .show_scrollbar(true)
        .width(rems(20.))
        .max_height(Some(rems(20.).into()))
}

fn all_models(cx: &App) -> GroupedModels {
    let providers = LanguageModelRegistry::global(cx).read(cx).providers();

    let recommended = providers
        .iter()
        .flat_map(|provider| {
            provider
                .recommended_models(cx)
                .into_iter()
                .map(|model| ModelInfo {
                    model,
                    icon: provider.icon(),
                })
        })
        .collect();

    let other = providers
        .iter()
        .flat_map(|provider| {
            provider
                .provided_models(cx)
                .into_iter()
                .map(|model| ModelInfo {
                    model,
                    icon: provider.icon(),
                })
        })
        .collect();

    GroupedModels::new(other, recommended)
}

#[derive(Clone)]
struct ModelInfo {
    model: Arc<dyn LanguageModel>,
    icon: IconName,
}

pub struct LanguageModelPickerDelegate {
    on_model_changed: OnModelChanged,
    get_active_model: GetActiveModel,
    all_models: Arc<GroupedModels>,
    filtered_entries: Vec<LanguageModelPickerEntry>,
    selected_index: usize,
    _authenticate_all_providers_task: Task<()>,
    _subscriptions: Vec<Subscription>,
}

impl LanguageModelPickerDelegate {
    fn new(
        get_active_model: impl Fn(&App) -> Option<ConfiguredModel> + 'static,
        on_model_changed: impl Fn(Arc<dyn LanguageModel>, &mut App) + 'static,
        window: &mut Window,
        cx: &mut Context<Picker<Self>>,
    ) -> Self {
        let on_model_changed = Arc::new(on_model_changed);
        let models = all_models(cx);
        let entries = models.entries();

        Self {
            on_model_changed: on_model_changed.clone(),
            all_models: Arc::new(models),
            selected_index: Self::get_active_model_index(&entries, get_active_model(cx)),
            filtered_entries: entries,
            get_active_model: Arc::new(get_active_model),
            _authenticate_all_providers_task: Self::authenticate_all_providers(cx),
            _subscriptions: vec![cx.subscribe_in(
                &LanguageModelRegistry::global(cx),
                window,
                |picker, _, event, window, cx| {
                    match event {
                        language_model::Event::ProviderStateChanged
                        | language_model::Event::AddedProvider(_)
                        | language_model::Event::RemovedProvider(_) => {
                            let query = picker.query(cx);
                            picker.delegate.all_models = Arc::new(all_models(cx));
                            // Update matches will automatically drop the previous task
                            // if we get a provider event again
                            picker.update_matches(query, window, cx)
                        }
                        _ => {}
                    }
                },
            )],
        }
    }

    fn get_active_model_index(
        entries: &[LanguageModelPickerEntry],
        active_model: Option<ConfiguredModel>,
    ) -> usize {
        entries
            .iter()
            .position(|entry| {
                if let LanguageModelPickerEntry::Model(model) = entry {
                    active_model
                        .as_ref()
                        .map(|active_model| {
                            active_model.model.id() == model.model.id()
                                && active_model.provider.id() == model.model.provider_id()
                        })
                        .unwrap_or_default()
                } else {
                    false
                }
            })
            .unwrap_or(0)
    }

    /// Authenticates all providers in the [`LanguageModelRegistry`].
    ///
    /// We do this so that we can populate the language selector with all of the
    /// models from the configured providers.
    fn authenticate_all_providers(cx: &mut App) -> Task<()> {
        let authenticate_all_providers = LanguageModelRegistry::global(cx)
            .read(cx)
            .providers()
            .iter()
            .map(|provider| (provider.id(), provider.name(), provider.authenticate(cx)))
            .collect::<Vec<_>>();

        cx.spawn(async move |_cx| {
            for (provider_id, provider_name, authenticate_task) in authenticate_all_providers {
                if let Err(err) = authenticate_task.await {
                    if matches!(err, AuthenticateError::CredentialsNotFound) {
                        // Since we're authenticating these providers in the
                        // background for the purposes of populating the
                        // language selector, we don't care about providers
                        // where the credentials are not found.
                    } else {
                        // Some providers have noisy failure states that we
                        // don't want to spam the logs with every time the
                        // language model selector is initialized.
                        //
                        // Ideally these should have more clear failure modes
                        // that we know are safe to ignore here, like what we do
                        // with `CredentialsNotFound` above.
                        match provider_id.0.as_ref() {
                            "lmstudio" | "ollama" => {
                                // LM Studio and Ollama both make fetch requests to the local APIs to determine if they are "authenticated".
                                //
                                // These fail noisily, so we don't log them.
                            }
                            "copilot_chat" => {
                                // Copilot Chat returns an error if Copilot is not enabled, so we don't log those errors.
                            }
                            _ => {
                                log::error!(
                                    "Failed to authenticate provider: {}: {err}",
                                    provider_name.0
                                );
                            }
                        }
                    }
                }
            }
        })
    }

    pub fn active_model(&self, cx: &App) -> Option<ConfiguredModel> {
        (self.get_active_model)(cx)
    }
}

struct GroupedModels {
    recommended: Vec<ModelInfo>,
    other: IndexMap<LanguageModelProviderId, Vec<ModelInfo>>,
}

impl GroupedModels {
    pub fn new(other: Vec<ModelInfo>, recommended: Vec<ModelInfo>) -> Self {
<<<<<<< HEAD
        let recommended_set: HashSet<_> = recommended
            .iter()
            .map(|info| (info.model.provider_id(), info.model.id()))
            .collect();

        let mut other_by_provider: IndexMap<_, Vec<ModelInfo>> = IndexMap::default();
        for model in other {
            if recommended_set.contains(&(model.model.provider_id(), model.model.id())) {
=======
        let recommended_ids = recommended
            .iter()
            .map(|info| (info.model.provider_id(), info.model.id()))
            .collect::<HashSet<_>>();

        let mut other_by_provider: IndexMap<_, Vec<ModelInfo>> = IndexMap::default();
        for model in other {
            if recommended_ids.contains(&(model.model.provider_id(), model.model.id())) {
>>>>>>> 2a9e73c6
                continue;
            }

            let provider = model.model.provider_id();
            if let Some(models) = other_by_provider.get_mut(&provider) {
                models.push(model);
            } else {
                other_by_provider.insert(provider, vec![model]);
            }
        }

        Self {
            recommended,
            other: other_by_provider,
        }
    }

    fn entries(&self) -> Vec<LanguageModelPickerEntry> {
        let mut entries = Vec::new();

        // Add TensorZero models first
        if let Some(tensorzero_models) = self.other.get(&LanguageModelProviderId("tensorzero".into())) {
            if !tensorzero_models.is_empty() {
                entries.push(LanguageModelPickerEntry::Separator(
                    tensorzero_models[0].model.provider_name().0,
                ));
                entries.extend(
                    tensorzero_models
                        .iter()
                        .map(|info| LanguageModelPickerEntry::Model(info.clone())),
                );
            }
        }

        if !self.recommended.is_empty() {
            entries.push(LanguageModelPickerEntry::Separator("Recommended".into()));
            entries.extend(
                self.recommended
                    .iter()
                    .map(|info| LanguageModelPickerEntry::Model(info.clone())),
            );
        }

        for (provider_id, models) in &self.other {
            // Skip TensorZero since we already added it at the top
            if provider_id == &LanguageModelProviderId("tensorzero".into()) {
                continue;
            }
            
            if models.is_empty() {
                continue;
            }
            entries.push(LanguageModelPickerEntry::Separator(
                models[0].model.provider_name().0,
            ));
            entries.extend(
                models
                    .iter()
                    .map(|info| LanguageModelPickerEntry::Model(info.clone())),
            );
        }
        entries
    }

    fn model_infos(&self) -> Vec<ModelInfo> {
        let other = self
            .other
            .values()
            .flat_map(|model| model.iter())
            .cloned()
            .collect::<Vec<_>>();
        self.recommended
            .iter()
            .chain(&other)
            .cloned()
            .collect::<Vec<_>>()
    }
}

enum LanguageModelPickerEntry {
    Model(ModelInfo),
    Separator(SharedString),
}

struct ModelMatcher {
    models: Vec<ModelInfo>,
    bg_executor: BackgroundExecutor,
    candidates: Vec<StringMatchCandidate>,
}

impl ModelMatcher {
    fn new(models: Vec<ModelInfo>, bg_executor: BackgroundExecutor) -> ModelMatcher {
        let candidates = Self::make_match_candidates(&models);
        Self {
            models,
            bg_executor,
            candidates,
        }
    }

    pub fn fuzzy_search(&self, query: &str) -> Vec<ModelInfo> {
        let mut matches = self.bg_executor.block(match_strings(
            &self.candidates,
            &query,
            false,
            100,
            &Default::default(),
            self.bg_executor.clone(),
        ));

        let sorting_key = |mat: &StringMatch| {
            let candidate = &self.candidates[mat.candidate_id];
            (Reverse(OrderedFloat(mat.score)), candidate.id)
        };
        matches.sort_unstable_by_key(sorting_key);

        let matched_models: Vec<_> = matches
            .into_iter()
            .map(|mat| self.models[mat.candidate_id].clone())
            .collect();

        matched_models
    }

    pub fn exact_search(&self, query: &str) -> Vec<ModelInfo> {
        self.models
            .iter()
            .filter(|m| {
                m.model
                    .name()
                    .0
                    .to_lowercase()
                    .contains(&query.to_lowercase())
            })
            .cloned()
            .collect::<Vec<_>>()
    }

    fn make_match_candidates(model_infos: &Vec<ModelInfo>) -> Vec<StringMatchCandidate> {
        model_infos
            .iter()
            .enumerate()
            .map(|(index, model)| {
                StringMatchCandidate::new(
                    index,
                    &format!(
                        "{}/{}",
                        &model.model.provider_name().0,
                        &model.model.name().0
                    ),
                )
            })
            .collect::<Vec<_>>()
    }
}

impl PickerDelegate for LanguageModelPickerDelegate {
    type ListItem = AnyElement;

    fn match_count(&self) -> usize {
        self.filtered_entries.len()
    }

    fn selected_index(&self) -> usize {
        self.selected_index
    }

    fn set_selected_index(&mut self, ix: usize, _: &mut Window, cx: &mut Context<Picker<Self>>) {
        self.selected_index = ix.min(self.filtered_entries.len().saturating_sub(1));
        cx.notify();
    }

    fn can_select(
        &mut self,
        ix: usize,
        _window: &mut Window,
        _cx: &mut Context<Picker<Self>>,
    ) -> bool {
        match self.filtered_entries.get(ix) {
            Some(LanguageModelPickerEntry::Model(_)) => true,
            Some(LanguageModelPickerEntry::Separator(_)) | None => false,
        }
    }

    fn placeholder_text(&self, _window: &mut Window, _cx: &mut App) -> Arc<str> {
        "Select a model…".into()
    }

    fn update_matches(
        &mut self,
        query: String,
        window: &mut Window,
        cx: &mut Context<Picker<Self>>,
    ) -> Task<()> {
        let all_models = self.all_models.clone();
        let current_index = self.selected_index;
        let bg_executor = cx.background_executor();

        let language_model_registry = LanguageModelRegistry::global(cx);

        let configured_providers = language_model_registry
            .read(cx)
            .providers()
            .into_iter()
            .filter(|provider| provider.is_authenticated(cx))
            .collect::<Vec<_>>();

        let configured_provider_ids = configured_providers
            .iter()
            .map(|provider| provider.id())
            .collect::<Vec<_>>();

        let recommended_models = all_models
            .recommended
            .iter()
            .filter(|m| configured_provider_ids.contains(&m.model.provider_id()))
            .cloned()
            .collect::<Vec<_>>();

        let available_models = all_models
            .model_infos()
            .iter()
            .filter(|m| configured_provider_ids.contains(&m.model.provider_id()))
            .cloned()
            .collect::<Vec<_>>();

        let matcher_rec = ModelMatcher::new(recommended_models, bg_executor.clone());
        let matcher_all = ModelMatcher::new(available_models, bg_executor.clone());

        let recommended = matcher_rec.exact_search(&query);
        let all = matcher_all.fuzzy_search(&query);

        let filtered_models = GroupedModels::new(all, recommended);

        cx.spawn_in(window, async move |this, cx| {
            this.update_in(cx, |this, window, cx| {
                this.delegate.filtered_entries = filtered_models.entries();
                // Preserve selection focus
                let new_index = if current_index >= this.delegate.filtered_entries.len() {
                    0
                } else {
                    current_index
                };
                this.set_selected_index(new_index, Some(picker::Direction::Down), true, window, cx);
                cx.notify();
            })
            .ok();
        })
    }

    fn confirm(&mut self, _secondary: bool, window: &mut Window, cx: &mut Context<Picker<Self>>) {
        if let Some(LanguageModelPickerEntry::Model(model_info)) =
            self.filtered_entries.get(self.selected_index)
        {
            let model = model_info.model.clone();
            (self.on_model_changed)(model.clone(), cx);

            let current_index = self.selected_index;
            self.set_selected_index(current_index, window, cx);

            cx.emit(DismissEvent);
        }
    }

    fn dismissed(&mut self, _: &mut Window, cx: &mut Context<Picker<Self>>) {
        cx.emit(DismissEvent);
    }

    fn render_match(
        &self,
        ix: usize,
        selected: bool,
        _: &mut Window,
        cx: &mut Context<Picker<Self>>,
    ) -> Option<Self::ListItem> {
        match self.filtered_entries.get(ix)? {
            LanguageModelPickerEntry::Separator(title) => Some(
                div()
                    .px_2()
                    .pb_1()
                    .when(ix > 1, |this| {
                        this.mt_1()
                            .pt_2()
                            .border_t_1()
                            .border_color(cx.theme().colors().border_variant)
                    })
                    .child(
                        Label::new(title)
                            .size(LabelSize::XSmall)
                            .color(Color::Muted),
                    )
                    .into_any_element(),
            ),
            LanguageModelPickerEntry::Model(model_info) => {
                let active_model = (self.get_active_model)(cx);
                let active_provider_id = active_model.as_ref().map(|m| m.provider.id());
                let active_model_id = active_model.map(|m| m.model.id());

                let is_selected = Some(model_info.model.provider_id()) == active_provider_id
                    && Some(model_info.model.id()) == active_model_id;

                let model_icon_color = if is_selected {
                    Color::Accent
                } else {
                    Color::Muted
                };

                Some(
                    ListItem::new(ix)
                        .inset(true)
                        .spacing(ListItemSpacing::Sparse)
                        .toggle_state(selected)
                        .start_slot(
                            Icon::new(model_info.icon)
                                .color(model_icon_color)
                                .size(IconSize::Small),
                        )
                        .child(
                            h_flex()
                                .w_full()
                                .pl_0p5()
                                .gap_1p5()
                                .w(px(240.))
                                .child(Label::new(model_info.model.name().0.clone()).truncate()),
                        )
                        .end_slot(div().pr_3().when(is_selected, |this| {
                            this.child(
                                Icon::new(IconName::Check)
                                    .color(Color::Accent)
                                    .size(IconSize::Small),
                            )
                        }))
                        .into_any_element(),
                )
            }
        }
    }

    fn render_footer(
        &self,
        _: &mut Window,
        cx: &mut Context<Picker<Self>>,
    ) -> Option<gpui::AnyElement> {
        use feature_flags::FeatureFlagAppExt;

        let plan = proto::Plan::ZedPro;

        Some(
            h_flex()
                .w_full()
                .border_t_1()
                .border_color(cx.theme().colors().border_variant)
                .p_1()
                .gap_4()
                .justify_between()
                .when(cx.has_flag::<ZedProFeatureFlag>(), |this| {
                    this.child(match plan {
                        Plan::ZedPro => Button::new("zed-pro", "Zed Pro")
                            .icon(IconName::ZedAssistant)
                            .icon_size(IconSize::Small)
                            .icon_color(Color::Muted)
                            .icon_position(IconPosition::Start)
                            .on_click(|_, window, cx| {
                                window
                                    .dispatch_action(Box::new(zed_actions::OpenAccountSettings), cx)
                            }),
                        Plan::Free | Plan::ZedProTrial => Button::new(
                            "try-pro",
                            if plan == Plan::ZedProTrial {
                                "Upgrade to Pro"
                            } else {
                                "Try Pro"
                            },
                        )
                        .on_click(|_, _, cx| cx.open_url(TRY_ZED_PRO_URL)),
                    })
                })
                .child(
                    Button::new("configure", "Configure")
                        .icon(IconName::Settings)
                        .icon_size(IconSize::Small)
                        .icon_color(Color::Muted)
                        .icon_position(IconPosition::Start)
                        .on_click(|_, window, cx| {
                            window.dispatch_action(
                                zed_actions::agent::OpenConfiguration.boxed_clone(),
                                cx,
                            );
                        }),
                )
                .into_any(),
        )
    }
}

#[cfg(test)]
mod tests {
    use super::*;
    use futures::{future::BoxFuture, stream::BoxStream};
    use gpui::{AsyncApp, TestAppContext, http_client};
    use language_model::{
        LanguageModelCompletionError, LanguageModelCompletionEvent, LanguageModelId,
        LanguageModelName, LanguageModelProviderId, LanguageModelProviderName,
        LanguageModelRequest, LanguageModelToolChoice,
    };
    use ui::IconName;

    #[derive(Clone)]
    struct TestLanguageModel {
        name: LanguageModelName,
        id: LanguageModelId,
        provider_id: LanguageModelProviderId,
        provider_name: LanguageModelProviderName,
    }

    impl TestLanguageModel {
        fn new(name: &str, provider: &str) -> Self {
            Self {
                name: LanguageModelName::from(name.to_string()),
                id: LanguageModelId::from(name.to_string()),
                provider_id: LanguageModelProviderId::from(provider.to_string()),
                provider_name: LanguageModelProviderName::from(provider.to_string()),
            }
        }
    }

    impl LanguageModel for TestLanguageModel {
        fn id(&self) -> LanguageModelId {
            self.id.clone()
        }

        fn name(&self) -> LanguageModelName {
            self.name.clone()
        }

        fn provider_id(&self) -> LanguageModelProviderId {
            self.provider_id.clone()
        }

        fn provider_name(&self) -> LanguageModelProviderName {
            self.provider_name.clone()
        }

        fn supports_tools(&self) -> bool {
            false
        }

        fn supports_tool_choice(&self, _choice: LanguageModelToolChoice) -> bool {
            false
        }

        fn supports_images(&self) -> bool {
            false
        }

        fn telemetry_id(&self) -> String {
            format!("{}/{}", self.provider_id.0, self.name.0)
        }

        fn max_token_count(&self) -> usize {
            1000
        }

        fn count_tokens(
            &self,
            _: LanguageModelRequest,
            _: &App,
        ) -> BoxFuture<'static, http_client::Result<usize>> {
            unimplemented!()
        }

        fn stream_completion(
            &self,
            _: LanguageModelRequest,
            _: &AsyncApp,
        ) -> BoxFuture<
            'static,
            http_client::Result<
                BoxStream<
                    'static,
                    http_client::Result<LanguageModelCompletionEvent, LanguageModelCompletionError>,
                >,
            >,
        > {
            unimplemented!()
        }
    }

    fn create_models(model_specs: Vec<(&str, &str)>) -> Vec<ModelInfo> {
        model_specs
            .into_iter()
            .map(|(provider, name)| ModelInfo {
                model: Arc::new(TestLanguageModel::new(name, provider)),
                icon: IconName::Ai,
            })
            .collect()
    }

    fn assert_models_eq(result: Vec<ModelInfo>, expected: Vec<&str>) {
        assert_eq!(
            result.len(),
            expected.len(),
            "Number of models doesn't match"
        );

        for (i, expected_name) in expected.iter().enumerate() {
            assert_eq!(
                result[i].model.telemetry_id(),
                *expected_name,
                "Model at position {} doesn't match expected model",
                i
            );
        }
    }

    #[gpui::test]
    fn test_exact_match(cx: &mut TestAppContext) {
        let models = create_models(vec![
            ("zed", "Claude 3.7 Sonnet"),
            ("zed", "Claude 3.7 Sonnet Thinking"),
            ("zed", "gpt-4.1"),
            ("zed", "gpt-4.1-nano"),
            ("openai", "gpt-3.5-turbo"),
            ("openai", "gpt-4.1"),
            ("openai", "gpt-4.1-nano"),
            ("ollama", "mistral"),
            ("ollama", "deepseek"),
        ]);
        let matcher = ModelMatcher::new(models, cx.background_executor.clone());

        // The order of models should be maintained, case doesn't matter
        let results = matcher.exact_search("GPT-4.1");
        assert_models_eq(
            results,
            vec![
                "zed/gpt-4.1",
                "zed/gpt-4.1-nano",
                "openai/gpt-4.1",
                "openai/gpt-4.1-nano",
            ],
        );
    }

    #[gpui::test]
    fn test_fuzzy_match(cx: &mut TestAppContext) {
        let models = create_models(vec![
            ("zed", "Claude 3.7 Sonnet"),
            ("zed", "Claude 3.7 Sonnet Thinking"),
            ("zed", "gpt-4.1"),
            ("zed", "gpt-4.1-nano"),
            ("openai", "gpt-3.5-turbo"),
            ("openai", "gpt-4.1"),
            ("openai", "gpt-4.1-nano"),
            ("ollama", "mistral"),
            ("ollama", "deepseek"),
        ]);
        let matcher = ModelMatcher::new(models, cx.background_executor.clone());

        // Results should preserve models order whenever possible.
        // In the case below, `zed/gpt-4.1` and `openai/gpt-4.1` have identical
        // similarity scores, but `zed/gpt-4.1` was higher in the models list,
        // so it should appear first in the results.
        let results = matcher.fuzzy_search("41");
        assert_models_eq(
            results,
            vec![
                "zed/gpt-4.1",
                "openai/gpt-4.1",
                "zed/gpt-4.1-nano",
                "openai/gpt-4.1-nano",
            ],
        );

        // Model provider should be searchable as well
        let results = matcher.fuzzy_search("ol"); // meaning "ollama"
        assert_models_eq(results, vec!["ollama/mistral", "ollama/deepseek"]);

        // Fuzzy search
        let results = matcher.fuzzy_search("z4n");
        assert_models_eq(results, vec!["zed/gpt-4.1-nano"]);
    }

    #[gpui::test]
    fn test_exclude_recommended_models(_cx: &mut TestAppContext) {
        let recommended_models = create_models(vec![("zed", "claude")]);
        let all_models = create_models(vec![
            ("zed", "claude"), // Should be filtered out from "other"
            ("zed", "gemini"),
            ("copilot", "o3"),
        ]);

        let grouped_models = GroupedModels::new(all_models, recommended_models);

        let actual_other_models = grouped_models
            .other
            .values()
            .flatten()
            .cloned()
            .collect::<Vec<_>>();

        // Recommended models should not appear in "other"
        assert_models_eq(actual_other_models, vec!["zed/gemini", "copilot/o3"]);
    }

    #[gpui::test]
<<<<<<< HEAD
    fn test_same_model_name_different_providers(_cx: &mut TestAppContext) {
        // Test that models with the same name from different providers are treated as distinct
        let recommended_models = create_models(vec![("anthropic", "claude-sonnet-4")]);
        let all_models = create_models(vec![
            ("anthropic", "claude-sonnet-4"), // Should be filtered out from "other"
            ("copilot_chat", "claude-sonnet-4"), // Should NOT be filtered out - different provider
            ("anthropic", "claude-haiku"),
=======
    fn test_dont_exclude_models_from_other_providers(_cx: &mut TestAppContext) {
        let recommended_models = create_models(vec![("zed", "claude")]);
        let all_models = create_models(vec![
            ("zed", "claude"), // Should be filtered out from "other"
            ("zed", "gemini"),
            ("copilot", "claude"), // Should not be filtered out from "other"
>>>>>>> 2a9e73c6
        ]);

        let grouped_models = GroupedModels::new(all_models, recommended_models);

        let actual_other_models = grouped_models
            .other
            .values()
            .flatten()
            .cloned()
            .collect::<Vec<_>>();

<<<<<<< HEAD
        // Only the exact same provider+model should be filtered out
        assert_models_eq(actual_other_models, vec!["copilot_chat/claude-sonnet-4", "anthropic/claude-haiku"]);
=======
        // Recommended models should not appear in "other"
        assert_models_eq(actual_other_models, vec!["zed/gemini", "copilot/claude"]);
>>>>>>> 2a9e73c6
    }
}<|MERGE_RESOLUTION|>--- conflicted
+++ resolved
@@ -216,7 +216,6 @@
 
 impl GroupedModels {
     pub fn new(other: Vec<ModelInfo>, recommended: Vec<ModelInfo>) -> Self {
-<<<<<<< HEAD
         let recommended_set: HashSet<_> = recommended
             .iter()
             .map(|info| (info.model.provider_id(), info.model.id()))
@@ -225,16 +224,6 @@
         let mut other_by_provider: IndexMap<_, Vec<ModelInfo>> = IndexMap::default();
         for model in other {
             if recommended_set.contains(&(model.model.provider_id(), model.model.id())) {
-=======
-        let recommended_ids = recommended
-            .iter()
-            .map(|info| (info.model.provider_id(), info.model.id()))
-            .collect::<HashSet<_>>();
-
-        let mut other_by_provider: IndexMap<_, Vec<ModelInfo>> = IndexMap::default();
-        for model in other {
-            if recommended_ids.contains(&(model.model.provider_id(), model.model.id())) {
->>>>>>> 2a9e73c6
                 continue;
             }
 
@@ -840,7 +829,6 @@
     }
 
     #[gpui::test]
-<<<<<<< HEAD
     fn test_same_model_name_different_providers(_cx: &mut TestAppContext) {
         // Test that models with the same name from different providers are treated as distinct
         let recommended_models = create_models(vec![("anthropic", "claude-sonnet-4")]);
@@ -848,14 +836,6 @@
             ("anthropic", "claude-sonnet-4"), // Should be filtered out from "other"
             ("copilot_chat", "claude-sonnet-4"), // Should NOT be filtered out - different provider
             ("anthropic", "claude-haiku"),
-=======
-    fn test_dont_exclude_models_from_other_providers(_cx: &mut TestAppContext) {
-        let recommended_models = create_models(vec![("zed", "claude")]);
-        let all_models = create_models(vec![
-            ("zed", "claude"), // Should be filtered out from "other"
-            ("zed", "gemini"),
-            ("copilot", "claude"), // Should not be filtered out from "other"
->>>>>>> 2a9e73c6
         ]);
 
         let grouped_models = GroupedModels::new(all_models, recommended_models);
@@ -867,12 +847,7 @@
             .cloned()
             .collect::<Vec<_>>();
 
-<<<<<<< HEAD
         // Only the exact same provider+model should be filtered out
         assert_models_eq(actual_other_models, vec!["copilot_chat/claude-sonnet-4", "anthropic/claude-haiku"]);
-=======
-        // Recommended models should not appear in "other"
-        assert_models_eq(actual_other_models, vec!["zed/gemini", "copilot/claude"]);
->>>>>>> 2a9e73c6
     }
 }