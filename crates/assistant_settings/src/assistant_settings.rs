mod agent_profile;

use std::sync::Arc;

use ::open_ai::Model as OpenAiModel;
use anthropic::Model as AnthropicModel;
use anyhow::{Result, bail};
use collections::IndexMap;
use deepseek::Model as DeepseekModel;
use gpui::{App, Pixels, SharedString};
use language_model::{CloudModel, LanguageModel};
use lmstudio::Model as LmStudioModel;
use ollama::Model as OllamaModel;
use schemars::{JsonSchema, schema::Schema};
use serde::{Deserialize, Serialize};
use settings::{Settings, SettingsSources};

pub use crate::agent_profile::*;

pub fn init(cx: &mut App) {
    AssistantSettings::register(cx);
}

#[derive(Copy, Clone, Default, Debug, Serialize, Deserialize, JsonSchema)]
#[serde(rename_all = "snake_case")]
pub enum AssistantDockPosition {
    Left,
    #[default]
    Right,
    Bottom,
}

#[derive(Copy, Clone, Default, Debug, Serialize, Deserialize, JsonSchema, PartialEq, Eq)]
#[serde(rename_all = "snake_case")]
pub enum NotifyWhenAgentWaiting {
    #[default]
    PrimaryScreen,
    AllScreens,
    Never,
}

#[derive(Clone, Debug, Serialize, Deserialize, JsonSchema, PartialEq)]
#[serde(tag = "name", rename_all = "snake_case")]
pub enum AssistantProviderContentV1 {
    #[serde(rename = "zed.dev")]
    ZedDotDev { default_model: Option<CloudModel> },
    #[serde(rename = "openai")]
    OpenAi {
        default_model: Option<OpenAiModel>,
        api_url: Option<String>,
        available_models: Option<Vec<OpenAiModel>>,
    },
    #[serde(rename = "anthropic")]
    Anthropic {
        default_model: Option<AnthropicModel>,
        api_url: Option<String>,
    },
    #[serde(rename = "ollama")]
    Ollama {
        default_model: Option<OllamaModel>,
        api_url: Option<String>,
    },
    #[serde(rename = "lmstudio")]
    LmStudio {
        default_model: Option<LmStudioModel>,
        api_url: Option<String>,
    },
    #[serde(rename = "deepseek")]
    DeepSeek {
        default_model: Option<DeepseekModel>,
        api_url: Option<String>,
    },
}

#[derive(Default, Clone, Debug)]
pub struct AssistantSettings {
    pub enabled: bool,
    pub button: bool,
    pub dock: AssistantDockPosition,
    pub default_width: Pixels,
    pub default_height: Pixels,
    pub default_model: LanguageModelSelection,
    pub inline_assistant_model: Option<LanguageModelSelection>,
    pub commit_message_model: Option<LanguageModelSelection>,
    pub thread_summary_model: Option<LanguageModelSelection>,
    pub inline_alternatives: Vec<LanguageModelSelection>,
    pub using_outdated_settings_version: bool,
    pub default_profile: AgentProfileId,
    pub profiles: IndexMap<AgentProfileId, AgentProfile>,
    pub always_allow_tool_actions: bool,
    pub notify_when_agent_waiting: NotifyWhenAgentWaiting,
    pub stream_edits: bool,
    pub single_file_review: bool,
    pub model_parameters: Vec<LanguageModelParameters>,
    pub preferred_completion_mode: CompletionMode,
}

impl AssistantSettings {
    pub fn temperature_for_model(model: &Arc<dyn LanguageModel>, cx: &App) -> Option<f32> {
        let settings = Self::get_global(cx);
        settings
            .model_parameters
            .iter()
            .rfind(|setting| setting.matches(model))
            .and_then(|m| m.temperature)
    }

    pub fn set_inline_assistant_model(&mut self, provider: String, model: String) {
        self.inline_assistant_model = Some(LanguageModelSelection {
            provider: provider.into(),
            model,
        });
    }

    pub fn set_commit_message_model(&mut self, provider: String, model: String) {
        self.commit_message_model = Some(LanguageModelSelection {
            provider: provider.into(),
            model,
        });
    }

    pub fn set_thread_summary_model(&mut self, provider: String, model: String) {
        self.thread_summary_model = Some(LanguageModelSelection {
            provider: provider.into(),
            model,
        });
    }
}

#[derive(Clone, Debug, Serialize, Deserialize, JsonSchema, PartialEq)]
pub struct LanguageModelParameters {
    pub provider: Option<LanguageModelProviderSetting>,
    pub model: Option<SharedString>,
    pub temperature: Option<f32>,
}

impl LanguageModelParameters {
    pub fn matches(&self, model: &Arc<dyn LanguageModel>) -> bool {
        if let Some(provider) = &self.provider {
            if provider.0 != model.provider_id().0 {
                return false;
            }
        }
        if let Some(setting_model) = &self.model {
            if *setting_model != model.id().0 {
                return false;
            }
        }
        true
    }
}

/// Assistant panel settings
#[derive(Clone, Serialize, Deserialize, Debug, Default)]
pub struct AssistantSettingsContent {
    #[serde(flatten)]
    pub inner: Option<AssistantSettingsContentInner>,
}

#[derive(Clone, Serialize, Deserialize, Debug)]
#[serde(untagged)]
pub enum AssistantSettingsContentInner {
    Versioned(Box<VersionedAssistantSettingsContent>),
    Legacy(LegacyAssistantSettingsContent),
}

impl AssistantSettingsContentInner {
    fn for_v2(content: AssistantSettingsContentV2) -> Self {
        AssistantSettingsContentInner::Versioned(Box::new(VersionedAssistantSettingsContent::V2(
            content,
        )))
    }
}

impl JsonSchema for AssistantSettingsContent {
    fn schema_name() -> String {
        VersionedAssistantSettingsContent::schema_name()
    }

    fn json_schema(r#gen: &mut schemars::r#gen::SchemaGenerator) -> Schema {
        VersionedAssistantSettingsContent::json_schema(r#gen)
    }

    fn is_referenceable() -> bool {
        VersionedAssistantSettingsContent::is_referenceable()
    }
}

impl AssistantSettingsContent {
    pub fn is_version_outdated(&self) -> bool {
        match &self.inner {
            Some(AssistantSettingsContentInner::Versioned(settings)) => match **settings {
                VersionedAssistantSettingsContent::V1(_) => true,
                VersionedAssistantSettingsContent::V2(_) => false,
            },
            Some(AssistantSettingsContentInner::Legacy(_)) => true,
            None => false,
        }
    }

    fn upgrade(&self) -> AssistantSettingsContentV2 {
        match &self.inner {
            Some(AssistantSettingsContentInner::Versioned(settings)) => match **settings {
                VersionedAssistantSettingsContent::V1(ref settings) => AssistantSettingsContentV2 {
                    enabled: settings.enabled,
                    button: settings.button,
                    dock: settings.dock,
                    default_width: settings.default_width,
                    default_height: settings.default_width,
                    default_model: settings
                        .provider
                        .clone()
                        .and_then(|provider| match provider {
                            AssistantProviderContentV1::ZedDotDev { default_model } => {
                                default_model.map(|model| LanguageModelSelection {
                                    provider: "zed.dev".into(),
                                    model: model.id().to_string(),
                                })
                            }
                            AssistantProviderContentV1::OpenAi { default_model, .. } => {
                                default_model.map(|model| LanguageModelSelection {
                                    provider: "openai".into(),
                                    model: model.id().to_string(),
                                })
                            }
                            AssistantProviderContentV1::Anthropic { default_model, .. } => {
                                default_model.map(|model| LanguageModelSelection {
                                    provider: "anthropic".into(),
                                    model: model.id().to_string(),
                                })
                            }
                            AssistantProviderContentV1::Ollama { default_model, .. } => {
                                default_model.map(|model| LanguageModelSelection {
                                    provider: "ollama".into(),
                                    model: model.id().to_string(),
                                })
                            }
                            AssistantProviderContentV1::LmStudio { default_model, .. } => {
                                default_model.map(|model| LanguageModelSelection {
                                    provider: "lmstudio".into(),
                                    model: model.id().to_string(),
                                })
                            }
                            AssistantProviderContentV1::DeepSeek { default_model, .. } => {
                                default_model.map(|model| LanguageModelSelection {
                                    provider: "deepseek".into(),
                                    model: model.id().to_string(),
                                })
                            }
                        }),
                    inline_assistant_model: None,
                    commit_message_model: None,
                    thread_summary_model: None,
                    inline_alternatives: None,
                    default_profile: None,
                    profiles: None,
                    always_allow_tool_actions: None,
                    notify_when_agent_waiting: None,
                    stream_edits: None,
                    single_file_review: None,
                    model_parameters: Vec::new(),
                    preferred_completion_mode: None,
                },
                VersionedAssistantSettingsContent::V2(ref settings) => settings.clone(),
            },
            Some(AssistantSettingsContentInner::Legacy(settings)) => AssistantSettingsContentV2 {
                enabled: None,
                button: settings.button,
                dock: settings.dock,
                default_width: settings.default_width,
                default_height: settings.default_height,
                default_model: Some(LanguageModelSelection {
                    provider: "openai".into(),
                    model: settings
                        .default_open_ai_model
                        .clone()
                        .unwrap_or_default()
                        .id()
                        .to_string(),
                }),
                inline_assistant_model: None,
                commit_message_model: None,
                thread_summary_model: None,
                inline_alternatives: None,
                default_profile: None,
                profiles: None,
                always_allow_tool_actions: None,
                notify_when_agent_waiting: None,
                stream_edits: None,
                single_file_review: None,
                model_parameters: Vec::new(),
                preferred_completion_mode: None,
            },
            None => AssistantSettingsContentV2::default(),
        }
    }

    pub fn set_dock(&mut self, dock: AssistantDockPosition) {
        match &mut self.inner {
            Some(AssistantSettingsContentInner::Versioned(settings)) => match **settings {
                VersionedAssistantSettingsContent::V1(ref mut settings) => {
                    settings.dock = Some(dock);
                }
                VersionedAssistantSettingsContent::V2(ref mut settings) => {
                    settings.dock = Some(dock);
                }
            },
            Some(AssistantSettingsContentInner::Legacy(settings)) => {
                settings.dock = Some(dock);
            }
            None => {
                self.inner = Some(AssistantSettingsContentInner::for_v2(
                    AssistantSettingsContentV2 {
                        dock: Some(dock),
                        ..Default::default()
                    },
                ))
            }
        }
    }

    pub fn set_model(&mut self, language_model: Arc<dyn LanguageModel>) {
        let model = language_model.id().0.to_string();
        let provider = language_model.provider_id().0.to_string();

        match &mut self.inner {
            Some(AssistantSettingsContentInner::Versioned(settings)) => match **settings {
                VersionedAssistantSettingsContent::V1(ref mut settings) => {
                    match provider.as_ref() {
                        "zed.dev" => {
                            log::warn!("attempted to set zed.dev model on outdated settings");
                        }
                        "anthropic" => {
                            let api_url = match &settings.provider {
                                Some(AssistantProviderContentV1::Anthropic { api_url, .. }) => {
                                    api_url.clone()
                                }
                                _ => None,
                            };
                            settings.provider = Some(AssistantProviderContentV1::Anthropic {
                                default_model: AnthropicModel::from_id(&model).ok(),
                                api_url,
                            });
                        }
                        "ollama" => {
                            let api_url = match &settings.provider {
                                Some(AssistantProviderContentV1::Ollama { api_url, .. }) => {
                                    api_url.clone()
                                }
                                _ => None,
                            };
                            settings.provider = Some(AssistantProviderContentV1::Ollama {
                                default_model: Some(ollama::Model::new(
                                    &model,
                                    None,
                                    None,
                                    Some(language_model.supports_tools()),
                                )),
                                api_url,
                            });
                        }
                        "lmstudio" => {
                            let api_url = match &settings.provider {
                                Some(AssistantProviderContentV1::LmStudio { api_url, .. }) => {
                                    api_url.clone()
                                }
                                _ => None,
                            };
                            settings.provider = Some(AssistantProviderContentV1::LmStudio {
                                default_model: Some(lmstudio::Model::new(&model, None, None)),
                                api_url,
                            });
                        }
                        "openai" => {
                            let (api_url, available_models) = match &settings.provider {
                                Some(AssistantProviderContentV1::OpenAi {
                                    api_url,
                                    available_models,
                                    ..
                                }) => (api_url.clone(), available_models.clone()),
                                _ => (None, None),
                            };
                            settings.provider = Some(AssistantProviderContentV1::OpenAi {
                                default_model: OpenAiModel::from_id(&model).ok(),
                                api_url,
                                available_models,
                            });
                        }
                        "deepseek" => {
                            let api_url = match &settings.provider {
                                Some(AssistantProviderContentV1::DeepSeek { api_url, .. }) => {
                                    api_url.clone()
                                }
                                _ => None,
                            };
                            settings.provider = Some(AssistantProviderContentV1::DeepSeek {
                                default_model: DeepseekModel::from_id(&model).ok(),
                                api_url,
                            });
                        }
                        _ => {}
                    }
                }
                VersionedAssistantSettingsContent::V2(ref mut settings) => {
                    settings.default_model = Some(LanguageModelSelection {
                        provider: provider.into(),
                        model,
                    });
                }
            },
            Some(AssistantSettingsContentInner::Legacy(settings)) => {
                if let Ok(model) = OpenAiModel::from_id(&language_model.id().0) {
                    settings.default_open_ai_model = Some(model);
                }
            }
            None => {
                self.inner = Some(AssistantSettingsContentInner::for_v2(
                    AssistantSettingsContentV2 {
                        default_model: Some(LanguageModelSelection {
                            provider: provider.into(),
                            model,
                        }),
                        ..Default::default()
                    },
                ));
            }
        }
    }

    pub fn set_inline_assistant_model(&mut self, provider: String, model: String) {
        self.v2_setting(|setting| {
            setting.inline_assistant_model = Some(LanguageModelSelection {
                provider: provider.into(),
                model,
            });
            Ok(())
        })
        .ok();
    }

    pub fn set_commit_message_model(&mut self, provider: String, model: String) {
        self.v2_setting(|setting| {
            setting.commit_message_model = Some(LanguageModelSelection {
                provider: provider.into(),
                model,
            });
            Ok(())
        })
        .ok();
    }

    pub fn v2_setting(
        &mut self,
        f: impl FnOnce(&mut AssistantSettingsContentV2) -> anyhow::Result<()>,
    ) -> anyhow::Result<()> {
        match self.inner.get_or_insert_with(|| {
            AssistantSettingsContentInner::for_v2(AssistantSettingsContentV2 {
                ..Default::default()
            })
        }) {
            AssistantSettingsContentInner::Versioned(boxed) => {
                if let VersionedAssistantSettingsContent::V2(ref mut settings) = **boxed {
                    f(settings)
                } else {
                    Ok(())
                }
            }
            _ => Ok(()),
        }
    }

    pub fn set_thread_summary_model(&mut self, provider: String, model: String) {
        self.v2_setting(|setting| {
            setting.thread_summary_model = Some(LanguageModelSelection {
                provider: provider.into(),
                model,
            });
            Ok(())
        })
        .ok();
    }

    pub fn set_always_allow_tool_actions(&mut self, allow: bool) {
        self.v2_setting(|setting| {
            setting.always_allow_tool_actions = Some(allow);
            Ok(())
        })
        .ok();
    }

    pub fn set_single_file_review(&mut self, allow: bool) {
        self.v2_setting(|setting| {
            setting.single_file_review = Some(allow);
            Ok(())
        })
        .ok();
    }

    pub fn set_profile(&mut self, profile_id: AgentProfileId) {
        self.v2_setting(|setting| {
            setting.default_profile = Some(profile_id);
            Ok(())
        })
        .ok();
    }

    pub fn create_profile(
        &mut self,
        profile_id: AgentProfileId,
        profile: AgentProfile,
    ) -> Result<()> {
        self.v2_setting(|settings| {
            let profiles = settings.profiles.get_or_insert_default();
            if profiles.contains_key(&profile_id) {
                bail!("profile with ID '{profile_id}' already exists");
            }

            profiles.insert(
                profile_id,
                AgentProfileContent {
                    name: profile.name.into(),
                    tools: profile.tools,
                    enable_all_context_servers: Some(profile.enable_all_context_servers),
                    context_servers: profile
                        .context_servers
                        .into_iter()
                        .map(|(server_id, preset)| {
                            (
                                server_id,
                                ContextServerPresetContent {
                                    tools: preset.tools,
                                },
                            )
                        })
                        .collect(),
                },
            );

            Ok(())
        })
    }
}

#[derive(Clone, Serialize, Deserialize, JsonSchema, Debug)]
#[serde(tag = "version")]
pub enum VersionedAssistantSettingsContent {
    #[serde(rename = "1")]
    V1(AssistantSettingsContentV1),
    #[serde(rename = "2")]
    V2(AssistantSettingsContentV2),
}

impl Default for VersionedAssistantSettingsContent {
    fn default() -> Self {
        Self::V2(AssistantSettingsContentV2 {
            enabled: None,
            button: None,
            dock: None,
            default_width: None,
            default_height: None,
            default_model: None,
            inline_assistant_model: None,
            commit_message_model: None,
            thread_summary_model: None,
            inline_alternatives: None,
            default_profile: None,
            profiles: None,
            always_allow_tool_actions: None,
            notify_when_agent_waiting: None,
            stream_edits: None,
            single_file_review: None,
            model_parameters: Vec::new(),
            preferred_completion_mode: None,
        })
    }
}

#[derive(Clone, Serialize, Deserialize, JsonSchema, Debug, Default)]
pub struct AssistantSettingsContentV2 {
    /// Whether the Assistant is enabled.
    ///
    /// Default: true
    enabled: Option<bool>,
    /// Whether to show the assistant panel button in the status bar.
    ///
    /// Default: true
    button: Option<bool>,
    /// Where to dock the assistant.
    ///
    /// Default: right
    dock: Option<AssistantDockPosition>,
    /// Default width in pixels when the assistant is docked to the left or right.
    ///
    /// Default: 640
    default_width: Option<f32>,
    /// Default height in pixels when the assistant is docked to the bottom.
    ///
    /// Default: 320
    default_height: Option<f32>,
    /// The default model to use when creating new chats and for other features when a specific model is not specified.
    default_model: Option<LanguageModelSelection>,
    /// Model to use for the inline assistant. Defaults to default_model when not specified.
    inline_assistant_model: Option<LanguageModelSelection>,
    /// Model to use for generating git commit messages. Defaults to default_model when not specified.
    commit_message_model: Option<LanguageModelSelection>,
    /// Model to use for generating thread summaries. Defaults to default_model when not specified.
    thread_summary_model: Option<LanguageModelSelection>,
    /// Additional models with which to generate alternatives when performing inline assists.
    inline_alternatives: Option<Vec<LanguageModelSelection>>,
    /// The default profile to use in the Agent.
    ///
    /// Default: write
    default_profile: Option<AgentProfileId>,
    /// The available agent profiles.
    pub profiles: Option<IndexMap<AgentProfileId, AgentProfileContent>>,
    /// Whenever a tool action would normally wait for your confirmation
    /// that you allow it, always choose to allow it.
    ///
    /// Default: false
    always_allow_tool_actions: Option<bool>,
    /// Where to show a popup notification when the agent is waiting for user input.
    ///
    /// Default: "primary_screen"
    notify_when_agent_waiting: Option<NotifyWhenAgentWaiting>,
    /// Whether to stream edits from the agent as they are received.
    ///
    /// Default: false
    stream_edits: Option<bool>,
    /// Whether to display agent edits in single-file editors in addition to the review multibuffer pane.
    ///
    /// Default: true
    single_file_review: Option<bool>,
    /// Additional parameters for language model requests. When making a request
    /// to a model, parameters will be taken from the last entry in this list
    /// that matches the model's provider and name. In each entry, both provider
    /// and model are optional, so that you can specify parameters for either
    /// one.
    ///
    /// Default: []
    #[serde(default)]
    model_parameters: Vec<LanguageModelParameters>,

    /// What completion mode to enable for new threads
    ///
    /// Default: normal
    preferred_completion_mode: Option<CompletionMode>,
}

#[derive(Clone, Copy, Debug, Serialize, Deserialize, JsonSchema, PartialEq, Default)]
#[serde(rename_all = "snake_case")]
pub enum CompletionMode {
    #[default]
    Normal,
    Max,
}

impl From<CompletionMode> for zed_llm_client::CompletionMode {
    fn from(value: CompletionMode) -> Self {
        match value {
            CompletionMode::Normal => zed_llm_client::CompletionMode::Normal,
            CompletionMode::Max => zed_llm_client::CompletionMode::Max,
        }
    }
}

#[derive(Clone, Debug, Serialize, Deserialize, JsonSchema, PartialEq)]
pub struct LanguageModelSelection {
    pub provider: LanguageModelProviderSetting,
    pub model: String,
}

<<<<<<< HEAD
fn providers_schema(_: &mut schemars::r#gen::SchemaGenerator) -> schemars::schema::Schema {
    schemars::schema::SchemaObject {
        enum_values: Some(vec![
            "anthropic".into(),
            "bedrock".into(),
            "google".into(),
            "lmstudio".into(),
            "ollama".into(),
            "openai".into(),
            "zed.dev".into(),
            "copilot_chat".into(),
            "deepseek".into(),
            "openrouter".into(),
        ]),
        ..Default::default()
    }
    .into()
=======
#[derive(Clone, Debug, Serialize, Deserialize, PartialEq)]
pub struct LanguageModelProviderSetting(pub String);

impl JsonSchema for LanguageModelProviderSetting {
    fn schema_name() -> String {
        "LanguageModelProviderSetting".into()
    }

    fn json_schema(_: &mut schemars::r#gen::SchemaGenerator) -> Schema {
        schemars::schema::SchemaObject {
            enum_values: Some(vec![
                "anthropic".into(),
                "bedrock".into(),
                "google".into(),
                "lmstudio".into(),
                "ollama".into(),
                "openai".into(),
                "zed.dev".into(),
                "copilot_chat".into(),
                "deepseek".into(),
            ]),
            ..Default::default()
        }
        .into()
    }
}

impl From<String> for LanguageModelProviderSetting {
    fn from(provider: String) -> Self {
        Self(provider)
    }
}

impl From<&str> for LanguageModelProviderSetting {
    fn from(provider: &str) -> Self {
        Self(provider.to_string())
    }
>>>>>>> 06af0310
}

impl Default for LanguageModelSelection {
    fn default() -> Self {
        Self {
            provider: LanguageModelProviderSetting("openai".to_string()),
            model: "gpt-4".to_string(),
        }
    }
}

#[derive(Debug, PartialEq, Clone, Serialize, Deserialize, JsonSchema)]
pub struct AgentProfileContent {
    pub name: Arc<str>,
    #[serde(default)]
    pub tools: IndexMap<Arc<str>, bool>,
    /// Whether all context servers are enabled by default.
    pub enable_all_context_servers: Option<bool>,
    #[serde(default)]
    pub context_servers: IndexMap<Arc<str>, ContextServerPresetContent>,
}

#[derive(Debug, PartialEq, Clone, Default, Serialize, Deserialize, JsonSchema)]
pub struct ContextServerPresetContent {
    pub tools: IndexMap<Arc<str>, bool>,
}

#[derive(Clone, Serialize, Deserialize, JsonSchema, Debug)]
pub struct AssistantSettingsContentV1 {
    /// Whether the Assistant is enabled.
    ///
    /// Default: true
    enabled: Option<bool>,
    /// Whether to show the assistant panel button in the status bar.
    ///
    /// Default: true
    button: Option<bool>,
    /// Where to dock the assistant.
    ///
    /// Default: right
    dock: Option<AssistantDockPosition>,
    /// Default width in pixels when the assistant is docked to the left or right.
    ///
    /// Default: 640
    default_width: Option<f32>,
    /// Default height in pixels when the assistant is docked to the bottom.
    ///
    /// Default: 320
    default_height: Option<f32>,
    /// The provider of the assistant service.
    ///
    /// This can be "openai", "anthropic", "ollama", "lmstudio", "deepseek", "zed.dev"
    /// each with their respective default models and configurations.
    provider: Option<AssistantProviderContentV1>,
}

#[derive(Clone, Serialize, Deserialize, JsonSchema, Debug)]
pub struct LegacyAssistantSettingsContent {
    /// Whether to show the assistant panel button in the status bar.
    ///
    /// Default: true
    pub button: Option<bool>,
    /// Where to dock the assistant.
    ///
    /// Default: right
    pub dock: Option<AssistantDockPosition>,
    /// Default width in pixels when the assistant is docked to the left or right.
    ///
    /// Default: 640
    pub default_width: Option<f32>,
    /// Default height in pixels when the assistant is docked to the bottom.
    ///
    /// Default: 320
    pub default_height: Option<f32>,
    /// The default OpenAI model to use when creating new chats.
    ///
    /// Default: gpt-4-1106-preview
    pub default_open_ai_model: Option<OpenAiModel>,
    /// OpenAI API base URL to use when creating new chats.
    ///
    /// Default: <https://api.openai.com/v1>
    pub openai_api_url: Option<String>,
}

impl Settings for AssistantSettings {
    const KEY: Option<&'static str> = Some("agent");

    const FALLBACK_KEY: Option<&'static str> = Some("assistant");

    const PRESERVED_KEYS: Option<&'static [&'static str]> = Some(&["version"]);

    type FileContent = AssistantSettingsContent;

    fn load(
        sources: SettingsSources<Self::FileContent>,
        _: &mut gpui::App,
    ) -> anyhow::Result<Self> {
        let mut settings = AssistantSettings::default();

        for value in sources.defaults_and_customizations() {
            if value.is_version_outdated() {
                settings.using_outdated_settings_version = true;
            }

            let value = value.upgrade();
            merge(&mut settings.enabled, value.enabled);
            merge(&mut settings.button, value.button);
            merge(&mut settings.dock, value.dock);
            merge(
                &mut settings.default_width,
                value.default_width.map(Into::into),
            );
            merge(
                &mut settings.default_height,
                value.default_height.map(Into::into),
            );
            merge(&mut settings.default_model, value.default_model);
            settings.inline_assistant_model = value
                .inline_assistant_model
                .or(settings.inline_assistant_model.take());
            settings.commit_message_model = value
                .commit_message_model
                .or(settings.commit_message_model.take());
            settings.thread_summary_model = value
                .thread_summary_model
                .or(settings.thread_summary_model.take());
            merge(&mut settings.inline_alternatives, value.inline_alternatives);
            merge(
                &mut settings.always_allow_tool_actions,
                value.always_allow_tool_actions,
            );
            merge(
                &mut settings.notify_when_agent_waiting,
                value.notify_when_agent_waiting,
            );
            merge(&mut settings.stream_edits, value.stream_edits);
            merge(&mut settings.single_file_review, value.single_file_review);
            merge(&mut settings.default_profile, value.default_profile);
            merge(
                &mut settings.preferred_completion_mode,
                value.preferred_completion_mode,
            );

            settings
                .model_parameters
                .extend_from_slice(&value.model_parameters);

            if let Some(profiles) = value.profiles {
                settings
                    .profiles
                    .extend(profiles.into_iter().map(|(id, profile)| {
                        (
                            id,
                            AgentProfile {
                                name: profile.name.into(),
                                tools: profile.tools,
                                enable_all_context_servers: profile
                                    .enable_all_context_servers
                                    .unwrap_or_default(),
                                context_servers: profile
                                    .context_servers
                                    .into_iter()
                                    .map(|(context_server_id, preset)| {
                                        (
                                            context_server_id,
                                            ContextServerPreset {
                                                tools: preset.tools.clone(),
                                            },
                                        )
                                    })
                                    .collect(),
                            },
                        )
                    }));
            }
        }

        Ok(settings)
    }

    fn import_from_vscode(vscode: &settings::VsCodeSettings, current: &mut Self::FileContent) {
        if let Some(b) = vscode
            .read_value("chat.agent.enabled")
            .and_then(|b| b.as_bool())
        {
            match &mut current.inner {
                Some(AssistantSettingsContentInner::Versioned(versioned)) => {
                    match versioned.as_mut() {
                        VersionedAssistantSettingsContent::V1(setting) => {
                            setting.enabled = Some(b);
                            setting.button = Some(b);
                        }

                        VersionedAssistantSettingsContent::V2(setting) => {
                            setting.enabled = Some(b);
                            setting.button = Some(b);
                        }
                    }
                }
                Some(AssistantSettingsContentInner::Legacy(setting)) => setting.button = Some(b),
                None => {
                    current.inner = Some(AssistantSettingsContentInner::for_v2(
                        AssistantSettingsContentV2 {
                            enabled: Some(b),
                            button: Some(b),
                            ..Default::default()
                        },
                    ));
                }
            }
        }
    }
}

fn merge<T>(target: &mut T, value: Option<T>) {
    if let Some(value) = value {
        *target = value;
    }
}

#[cfg(test)]
mod tests {
    use fs::Fs;
    use gpui::{ReadGlobal, TestAppContext};
    use settings::SettingsStore;

    use super::*;

    #[gpui::test]
    async fn test_deserialize_assistant_settings_with_version(cx: &mut TestAppContext) {
        let fs = fs::FakeFs::new(cx.executor().clone());
        fs.create_dir(paths::settings_file().parent().unwrap())
            .await
            .unwrap();

        cx.update(|cx| {
            let test_settings = settings::SettingsStore::test(cx);
            cx.set_global(test_settings);
            AssistantSettings::register(cx);
        });

        cx.update(|cx| {
            assert!(!AssistantSettings::get_global(cx).using_outdated_settings_version);
            assert_eq!(
                AssistantSettings::get_global(cx).default_model,
                LanguageModelSelection {
                    provider: "zed.dev".into(),
                    model: "claude-3-7-sonnet-latest".into(),
                }
            );
        });

        cx.update(|cx| {
            settings::SettingsStore::global(cx).update_settings_file::<AssistantSettings>(
                fs.clone(),
                |settings, _| {
                    *settings = AssistantSettingsContent {
                        inner: Some(AssistantSettingsContentInner::for_v2(
                            AssistantSettingsContentV2 {
                                default_model: Some(LanguageModelSelection {
                                    provider: "test-provider".into(),
                                    model: "gpt-99".into(),
                                }),
                                inline_assistant_model: None,
                                commit_message_model: None,
                                thread_summary_model: None,
                                inline_alternatives: None,
                                enabled: None,
                                button: None,
                                dock: None,
                                default_width: None,
                                default_height: None,
                                default_profile: None,
                                profiles: None,
                                always_allow_tool_actions: None,
                                notify_when_agent_waiting: None,
                                stream_edits: None,
                                single_file_review: None,
                                model_parameters: Vec::new(),
                                preferred_completion_mode: None,
                            },
                        )),
                    }
                },
            );
        });

        cx.run_until_parked();

        let raw_settings_value = fs.load(paths::settings_file()).await.unwrap();
        assert!(raw_settings_value.contains(r#""version": "2""#));

        #[derive(Debug, Deserialize)]
        struct AssistantSettingsTest {
            agent: AssistantSettingsContent,
        }

        let assistant_settings: AssistantSettingsTest =
            serde_json_lenient::from_str(&raw_settings_value).unwrap();

        assert!(!assistant_settings.agent.is_version_outdated());
    }

    #[gpui::test]
    async fn test_load_settings_from_old_key(cx: &mut TestAppContext) {
        let fs = fs::FakeFs::new(cx.executor().clone());
        fs.create_dir(paths::settings_file().parent().unwrap())
            .await
            .unwrap();

        cx.update(|cx| {
            let mut test_settings = settings::SettingsStore::test(cx);
            let user_settings_content = r#"{
            "assistant": {
                "enabled": true,
                "version": "2",
                "default_model": {
                  "provider": "zed.dev",
                  "model": "gpt-99"
                },
            }}"#;
            test_settings
                .set_user_settings(user_settings_content, cx)
                .unwrap();
            cx.set_global(test_settings);
            AssistantSettings::register(cx);
        });

        cx.run_until_parked();

        let assistant_settings = cx.update(|cx| AssistantSettings::get_global(cx).clone());
        assert!(assistant_settings.enabled);
        assert!(!assistant_settings.using_outdated_settings_version);
        assert_eq!(assistant_settings.default_model.model, "gpt-99");

        cx.update_global::<SettingsStore, _>(|settings_store, cx| {
            settings_store.update_user_settings::<AssistantSettings>(cx, |settings| {
                *settings = AssistantSettingsContent {
                    inner: Some(AssistantSettingsContentInner::for_v2(
                        AssistantSettingsContentV2 {
                            enabled: Some(false),
                            default_model: Some(LanguageModelSelection {
                                provider: "xai".to_owned().into(),
                                model: "grok".to_owned(),
                            }),
                            ..Default::default()
                        },
                    )),
                };
            });
        });

        cx.run_until_parked();

        let settings = cx.update(|cx| SettingsStore::global(cx).raw_user_settings().clone());

        #[derive(Debug, Deserialize)]
        struct AssistantSettingsTest {
            assistant: AssistantSettingsContent,
            agent: Option<serde_json_lenient::Value>,
        }

        let assistant_settings: AssistantSettingsTest = serde_json::from_value(settings).unwrap();
        assert!(assistant_settings.agent.is_none());
    }
}<|MERGE_RESOLUTION|>--- conflicted
+++ resolved
@@ -669,25 +669,6 @@
     pub model: String,
 }
 
-<<<<<<< HEAD
-fn providers_schema(_: &mut schemars::r#gen::SchemaGenerator) -> schemars::schema::Schema {
-    schemars::schema::SchemaObject {
-        enum_values: Some(vec![
-            "anthropic".into(),
-            "bedrock".into(),
-            "google".into(),
-            "lmstudio".into(),
-            "ollama".into(),
-            "openai".into(),
-            "zed.dev".into(),
-            "copilot_chat".into(),
-            "deepseek".into(),
-            "openrouter".into(),
-        ]),
-        ..Default::default()
-    }
-    .into()
-=======
 #[derive(Clone, Debug, Serialize, Deserialize, PartialEq)]
 pub struct LanguageModelProviderSetting(pub String);
 
@@ -708,6 +689,7 @@
                 "zed.dev".into(),
                 "copilot_chat".into(),
                 "deepseek".into(),
+                "openrouter".into(),
             ]),
             ..Default::default()
         }
@@ -725,7 +707,6 @@
     fn from(provider: &str) -> Self {
         Self(provider.to_string())
     }
->>>>>>> 06af0310
 }
 
 impl Default for LanguageModelSelection {
