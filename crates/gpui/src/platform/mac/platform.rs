use super::{BoolExt as _, Dispatcher, FontSystem, Window};
use crate::{
    executor,
    keymap::Keystroke,
    platform::{self, CursorStyle},
    Action, ClipboardItem, Event, Menu, MenuItem,
};
use anyhow::{anyhow, Result};
use block::ConcreteBlock;
use cocoa::{
    appkit::{
        NSApplication, NSApplicationActivationPolicy::NSApplicationActivationPolicyRegular,
        NSEventModifierFlags, NSMenu, NSMenuItem, NSModalResponse, NSOpenPanel, NSPasteboard,
        NSPasteboardTypeString, NSSavePanel, NSWindow,
    },
    base::{id, nil, selector, YES},
    foundation::{NSArray, NSAutoreleasePool, NSBundle, NSData, NSInteger, NSString, NSURL},
};
use core_foundation::{
    base::{CFType, CFTypeRef, OSStatus, TCFType as _},
    boolean::CFBoolean,
    data::CFData,
    dictionary::{CFDictionary, CFDictionaryRef, CFMutableDictionary},
    string::{CFString, CFStringRef},
};
use ctor::ctor;
use objc::{
    class,
    declare::ClassDecl,
    msg_send,
    runtime::{Class, Object, Sel},
    sel, sel_impl,
};
use postage::oneshot;
use ptr::null_mut;
use std::{
    cell::{Cell, RefCell},
    convert::TryInto,
    ffi::{c_void, CStr, OsStr},
    os::{raw::c_char, unix::ffi::OsStrExt},
    path::{Path, PathBuf},
    ptr,
    rc::Rc,
    slice, str,
    sync::Arc,
};
use time::UtcOffset;

const MAC_PLATFORM_IVAR: &'static str = "platform";
static mut APP_CLASS: *const Class = ptr::null();
static mut APP_DELEGATE_CLASS: *const Class = ptr::null();

#[ctor]
unsafe fn build_classes() {
    APP_CLASS = {
        let mut decl = ClassDecl::new("GPUIApplication", class!(NSApplication)).unwrap();
        decl.add_ivar::<*mut c_void>(MAC_PLATFORM_IVAR);
        decl.add_method(
            sel!(sendEvent:),
            send_event as extern "C" fn(&mut Object, Sel, id),
        );
        decl.register()
    };

    APP_DELEGATE_CLASS = {
        let mut decl = ClassDecl::new("GPUIApplicationDelegate", class!(NSResponder)).unwrap();
        decl.add_ivar::<*mut c_void>(MAC_PLATFORM_IVAR);
        decl.add_method(
            sel!(applicationDidFinishLaunching:),
            did_finish_launching as extern "C" fn(&mut Object, Sel, id),
        );
        decl.add_method(
            sel!(applicationDidBecomeActive:),
            did_become_active as extern "C" fn(&mut Object, Sel, id),
        );
        decl.add_method(
            sel!(applicationDidResignActive:),
            did_resign_active as extern "C" fn(&mut Object, Sel, id),
        );
        decl.add_method(
            sel!(applicationWillTerminate:),
            will_terminate as extern "C" fn(&mut Object, Sel, id),
        );
        decl.add_method(
            sel!(handleGPUIMenuItem:),
            handle_menu_item as extern "C" fn(&mut Object, Sel, id),
        );
        decl.add_method(
            sel!(application:openURLs:),
            open_urls as extern "C" fn(&mut Object, Sel, id, id),
        );
        decl.register()
    }
}

#[derive(Default)]
pub struct MacForegroundPlatform(RefCell<MacForegroundPlatformState>);

#[derive(Default)]
pub struct MacForegroundPlatformState {
    become_active: Option<Box<dyn FnMut()>>,
    resign_active: Option<Box<dyn FnMut()>>,
    quit: Option<Box<dyn FnMut()>>,
    event: Option<Box<dyn FnMut(crate::Event) -> bool>>,
    menu_command: Option<Box<dyn FnMut(&dyn Action)>>,
    open_urls: Option<Box<dyn FnMut(Vec<String>)>>,
    finish_launching: Option<Box<dyn FnOnce() -> ()>>,
    menu_actions: Vec<Box<dyn Action>>,
}

impl MacForegroundPlatform {
    unsafe fn create_menu_bar(&self, menus: Vec<Menu>) -> id {
        let menu_bar = NSMenu::new(nil).autorelease();
        let mut state = self.0.borrow_mut();

        state.menu_actions.clear();

        for menu_config in menus {
            let menu_bar_item = NSMenuItem::new(nil).autorelease();
            let menu = NSMenu::new(nil).autorelease();
            let menu_name = menu_config.name;

            menu.setTitle_(ns_string(menu_name));

            for item_config in menu_config.items {
                let item;

                match item_config {
                    MenuItem::Separator => {
                        item = NSMenuItem::separatorItem(nil);
                    }
                    MenuItem::Action {
                        name,
                        keystroke,
                        action,
                    } => {
                        if let Some(keystroke) = keystroke {
                            let keystroke = Keystroke::parse(keystroke).unwrap_or_else(|err| {
                                panic!(
                                    "Invalid keystroke for menu item {}:{} - {:?}",
                                    menu_name, name, err
                                )
                            });

                            let mut mask = NSEventModifierFlags::empty();
                            for (modifier, flag) in &[
                                (keystroke.cmd, NSEventModifierFlags::NSCommandKeyMask),
                                (keystroke.ctrl, NSEventModifierFlags::NSControlKeyMask),
                                (keystroke.alt, NSEventModifierFlags::NSAlternateKeyMask),
                            ] {
                                if *modifier {
                                    mask |= *flag;
                                }
                            }

                            item = NSMenuItem::alloc(nil)
                                .initWithTitle_action_keyEquivalent_(
                                    ns_string(name),
                                    selector("handleGPUIMenuItem:"),
                                    ns_string(&keystroke.key),
                                )
                                .autorelease();
                            item.setKeyEquivalentModifierMask_(mask);
                        } else {
                            item = NSMenuItem::alloc(nil)
                                .initWithTitle_action_keyEquivalent_(
                                    ns_string(name),
                                    selector("handleGPUIMenuItem:"),
                                    ns_string(""),
                                )
                                .autorelease();
                        }

                        let tag = state.menu_actions.len() as NSInteger;
                        let _: () = msg_send![item, setTag: tag];
                        state.menu_actions.push(action);
                    }
                }

                menu.addItem_(item);
            }

            menu_bar_item.setSubmenu_(menu);
            menu_bar.addItem_(menu_bar_item);
        }

        menu_bar
    }
}

impl platform::ForegroundPlatform for MacForegroundPlatform {
    fn on_become_active(&self, callback: Box<dyn FnMut()>) {
        self.0.borrow_mut().become_active = Some(callback);
    }

    fn on_resign_active(&self, callback: Box<dyn FnMut()>) {
        self.0.borrow_mut().resign_active = Some(callback);
    }

    fn on_quit(&self, callback: Box<dyn FnMut()>) {
        self.0.borrow_mut().quit = Some(callback);
    }

    fn on_event(&self, callback: Box<dyn FnMut(crate::Event) -> bool>) {
        self.0.borrow_mut().event = Some(callback);
    }

    fn on_open_urls(&self, callback: Box<dyn FnMut(Vec<String>)>) {
        self.0.borrow_mut().open_urls = Some(callback);
    }

    fn run(&self, on_finish_launching: Box<dyn FnOnce() -> ()>) {
        self.0.borrow_mut().finish_launching = Some(on_finish_launching);

        unsafe {
            let app: id = msg_send![APP_CLASS, sharedApplication];
            let app_delegate: id = msg_send![APP_DELEGATE_CLASS, new];
            app.setDelegate_(app_delegate);

            let self_ptr = self as *const Self as *const c_void;
            (*app).set_ivar(MAC_PLATFORM_IVAR, self_ptr);
            (*app_delegate).set_ivar(MAC_PLATFORM_IVAR, self_ptr);

            let pool = NSAutoreleasePool::new(nil);
            app.run();
            pool.drain();

            (*app).set_ivar(MAC_PLATFORM_IVAR, null_mut::<c_void>());
            (*app.delegate()).set_ivar(MAC_PLATFORM_IVAR, null_mut::<c_void>());
        }
    }

    fn on_menu_command(&self, callback: Box<dyn FnMut(&dyn Action)>) {
        self.0.borrow_mut().menu_command = Some(callback);
    }

    fn set_menus(&self, menus: Vec<Menu>) {
        unsafe {
            let app: id = msg_send![APP_CLASS, sharedApplication];
            app.setMainMenu_(self.create_menu_bar(menus));
        }
    }

    fn prompt_for_paths(
        &self,
        options: platform::PathPromptOptions,
    ) -> oneshot::Receiver<Option<Vec<PathBuf>>> {
        unsafe {
            let panel = NSOpenPanel::openPanel(nil);
            panel.setCanChooseDirectories_(options.directories.to_objc());
            panel.setCanChooseFiles_(options.files.to_objc());
            panel.setAllowsMultipleSelection_(options.multiple.to_objc());
            panel.setResolvesAliases_(false.to_objc());
            let (done_tx, done_rx) = oneshot::channel();
            let done_tx = Cell::new(Some(done_tx));
            let block = ConcreteBlock::new(move |response: NSModalResponse| {
                let result = if response == NSModalResponse::NSModalResponseOk {
                    let mut result = Vec::new();
                    let urls = panel.URLs();
                    for i in 0..urls.count() {
                        let url = urls.objectAtIndex(i);
                        if url.isFileURL() == YES {
                            if let Ok(path) = ns_url_to_path(url) {
                                result.push(path)
                            }
                        }
                    }
                    Some(result)
                } else {
                    None
                };

                if let Some(mut done_tx) = done_tx.take() {
                    let _ = postage::sink::Sink::try_send(&mut done_tx, result);
                }
            });
            let block = block.copy();
            let _: () = msg_send![panel, beginWithCompletionHandler: block];
            done_rx
        }
    }

    fn prompt_for_new_path(&self, directory: &Path) -> oneshot::Receiver<Option<PathBuf>> {
        unsafe {
            let panel = NSSavePanel::savePanel(nil);
            let path = ns_string(directory.to_string_lossy().as_ref());
            let url = NSURL::fileURLWithPath_isDirectory_(nil, path, true.to_objc());
            panel.setDirectoryURL(url);

            let (done_tx, done_rx) = oneshot::channel();
            let done_tx = Cell::new(Some(done_tx));
            let block = ConcreteBlock::new(move |response: NSModalResponse| {
                let mut result = None;
                if response == NSModalResponse::NSModalResponseOk {
                    let url = panel.URL();
                    if url.isFileURL() == YES {
                        result = ns_url_to_path(panel.URL()).ok()
                    }
                }

                if let Some(mut done_tx) = done_tx.take() {
                    let _ = postage::sink::Sink::try_send(&mut done_tx, result);
                }
            });
            let block = block.copy();
            let _: () = msg_send![panel, beginWithCompletionHandler: block];
            done_rx
        }
    }
}

pub struct MacPlatform {
    dispatcher: Arc<Dispatcher>,
    fonts: Arc<FontSystem>,
    pasteboard: id,
    text_hash_pasteboard_type: id,
    metadata_pasteboard_type: id,
}

impl MacPlatform {
    pub fn new() -> Self {
        Self {
            dispatcher: Arc::new(Dispatcher),
            fonts: Arc::new(FontSystem::new()),
            pasteboard: unsafe { NSPasteboard::generalPasteboard(nil) },
            text_hash_pasteboard_type: unsafe { ns_string("zed-text-hash") },
            metadata_pasteboard_type: unsafe { ns_string("zed-metadata") },
        }
    }

    unsafe fn read_from_pasteboard(&self, kind: id) -> Option<&[u8]> {
        let data = self.pasteboard.dataForType(kind);
        if data == nil {
            None
        } else {
            Some(slice::from_raw_parts(
                data.bytes() as *mut u8,
                data.length() as usize,
            ))
        }
    }
}

unsafe impl Send for MacPlatform {}
unsafe impl Sync for MacPlatform {}

impl platform::Platform for MacPlatform {
    fn dispatcher(&self) -> Arc<dyn platform::Dispatcher> {
        self.dispatcher.clone()
    }

    fn activate(&self, ignoring_other_apps: bool) {
        unsafe {
            let app = NSApplication::sharedApplication(nil);
            app.activateIgnoringOtherApps_(ignoring_other_apps.to_objc());
        }
    }

    fn open_window(
        &self,
        id: usize,
        options: platform::WindowOptions,
        executor: Rc<executor::Foreground>,
    ) -> Box<dyn platform::Window> {
        Box::new(Window::open(id, options, executor, self.fonts()))
    }

    fn key_window_id(&self) -> Option<usize> {
        Window::key_window_id()
    }

    fn fonts(&self) -> Arc<dyn platform::FontSystem> {
        self.fonts.clone()
    }

    fn quit(&self) {
        // Quitting the app causes us to close windows, which invokes `Window::on_close` callbacks
        // synchronously before this method terminates. If we call `Platform::quit` while holding a
        // borrow of the app state (which most of the time we will do), we will end up
        // double-borrowing the app state in the `on_close` callbacks for our open windows. To solve
        // this, we make quitting the application asynchronous so that we aren't holding borrows to
        // the app state on the stack when we actually terminate the app.

        use super::dispatcher::{dispatch_async_f, dispatch_get_main_queue};

        unsafe {
            dispatch_async_f(dispatch_get_main_queue(), ptr::null_mut(), Some(quit));
        }

        unsafe extern "C" fn quit(_: *mut c_void) {
            let app = NSApplication::sharedApplication(nil);
            let _: () = msg_send![app, terminate: nil];
        }
    }

    fn write_to_clipboard(&self, item: ClipboardItem) {
        unsafe {
            self.pasteboard.clearContents();

            let text_bytes = NSData::dataWithBytes_length_(
                nil,
                item.text.as_ptr() as *const c_void,
                item.text.len() as u64,
            );
            self.pasteboard
                .setData_forType(text_bytes, NSPasteboardTypeString);

            if let Some(metadata) = item.metadata.as_ref() {
                let hash_bytes = ClipboardItem::text_hash(&item.text).to_be_bytes();
                let hash_bytes = NSData::dataWithBytes_length_(
                    nil,
                    hash_bytes.as_ptr() as *const c_void,
                    hash_bytes.len() as u64,
                );
                self.pasteboard
                    .setData_forType(hash_bytes, self.text_hash_pasteboard_type);

                let metadata_bytes = NSData::dataWithBytes_length_(
                    nil,
                    metadata.as_ptr() as *const c_void,
                    metadata.len() as u64,
                );
                self.pasteboard
                    .setData_forType(metadata_bytes, self.metadata_pasteboard_type);
            }
        }
    }

    fn read_from_clipboard(&self) -> Option<ClipboardItem> {
        unsafe {
            if let Some(text_bytes) = self.read_from_pasteboard(NSPasteboardTypeString) {
                let text = String::from_utf8_lossy(&text_bytes).to_string();
                let hash_bytes = self
                    .read_from_pasteboard(self.text_hash_pasteboard_type)
                    .and_then(|bytes| bytes.try_into().ok())
                    .map(u64::from_be_bytes);
                let metadata_bytes = self
                    .read_from_pasteboard(self.metadata_pasteboard_type)
                    .and_then(|bytes| String::from_utf8(bytes.to_vec()).ok());

                if let Some((hash, metadata)) = hash_bytes.zip(metadata_bytes) {
                    if hash == ClipboardItem::text_hash(&text) {
                        Some(ClipboardItem {
                            text,
                            metadata: Some(metadata),
                        })
                    } else {
                        Some(ClipboardItem {
                            text,
                            metadata: None,
                        })
                    }
                } else {
                    Some(ClipboardItem {
                        text,
                        metadata: None,
                    })
                }
            } else {
                None
            }
        }
    }

    fn open_url(&self, url: &str) {
        unsafe {
            let url = NSURL::alloc(nil)
                .initWithString_(ns_string(url))
                .autorelease();
            let workspace: id = msg_send![class!(NSWorkspace), sharedWorkspace];
            msg_send![workspace, openURL: url]
        }
    }

    fn write_credentials(&self, url: &str, username: &str, password: &[u8]) -> Result<()> {
        let url = CFString::from(url);
        let username = CFString::from(username);
        let password = CFData::from_buffer(password);

        unsafe {
            use security::*;

            // First, check if there are already credentials for the given server. If so, then
            // update the username and password.
            let mut verb = "updating";
            let mut query_attrs = CFMutableDictionary::with_capacity(2);
            query_attrs.set(kSecClass as *const _, kSecClassInternetPassword as *const _);
            query_attrs.set(kSecAttrServer as *const _, url.as_CFTypeRef());

            let mut attrs = CFMutableDictionary::with_capacity(4);
            attrs.set(kSecClass as *const _, kSecClassInternetPassword as *const _);
            attrs.set(kSecAttrServer as *const _, url.as_CFTypeRef());
            attrs.set(kSecAttrAccount as *const _, username.as_CFTypeRef());
            attrs.set(kSecValueData as *const _, password.as_CFTypeRef());

            let mut status = SecItemUpdate(
                query_attrs.as_concrete_TypeRef(),
                attrs.as_concrete_TypeRef(),
            );

            // If there were no existing credentials for the given server, then create them.
            if status == errSecItemNotFound {
                verb = "creating";
                status = SecItemAdd(attrs.as_concrete_TypeRef(), ptr::null_mut());
            }

            if status != errSecSuccess {
                return Err(anyhow!("{} password failed: {}", verb, status));
            }
        }
        Ok(())
    }

    fn read_credentials(&self, url: &str) -> Result<Option<(String, Vec<u8>)>> {
        let url = CFString::from(url);
        let cf_true = CFBoolean::true_value().as_CFTypeRef();

        unsafe {
            use security::*;

            // Find any credentials for the given server URL.
            let mut attrs = CFMutableDictionary::with_capacity(5);
            attrs.set(kSecClass as *const _, kSecClassInternetPassword as *const _);
            attrs.set(kSecAttrServer as *const _, url.as_CFTypeRef());
            attrs.set(kSecReturnAttributes as *const _, cf_true);
            attrs.set(kSecReturnData as *const _, cf_true);

            let mut result = CFTypeRef::from(ptr::null_mut());
            let status = SecItemCopyMatching(attrs.as_concrete_TypeRef(), &mut result);
            match status {
                security::errSecSuccess => {}
                security::errSecItemNotFound | security::errSecUserCanceled => return Ok(None),
                _ => return Err(anyhow!("reading password failed: {}", status)),
            }

            let result = CFType::wrap_under_create_rule(result)
                .downcast::<CFDictionary>()
                .ok_or_else(|| anyhow!("keychain item was not a dictionary"))?;
            let username = result
                .find(kSecAttrAccount as *const _)
                .ok_or_else(|| anyhow!("account was missing from keychain item"))?;
            let username = CFType::wrap_under_get_rule(*username)
                .downcast::<CFString>()
                .ok_or_else(|| anyhow!("account was not a string"))?;
            let password = result
                .find(kSecValueData as *const _)
                .ok_or_else(|| anyhow!("password was missing from keychain item"))?;
            let password = CFType::wrap_under_get_rule(*password)
                .downcast::<CFData>()
                .ok_or_else(|| anyhow!("password was not a string"))?;

            Ok(Some((username.to_string(), password.bytes().to_vec())))
        }
    }

    fn delete_credentials(&self, url: &str) -> Result<()> {
        let url = CFString::from(url);

        unsafe {
            use security::*;

            let mut query_attrs = CFMutableDictionary::with_capacity(2);
            query_attrs.set(kSecClass as *const _, kSecClassInternetPassword as *const _);
            query_attrs.set(kSecAttrServer as *const _, url.as_CFTypeRef());

            let status = SecItemDelete(query_attrs.as_concrete_TypeRef());

            if status != errSecSuccess {
                return Err(anyhow!("delete password failed: {}", status));
            }
        }
        Ok(())
    }

    fn set_cursor_style(&self, style: CursorStyle) {
        unsafe {
            let cursor: id = match style {
                CursorStyle::Arrow => msg_send![class!(NSCursor), arrowCursor],
                CursorStyle::ResizeLeftRight => msg_send![class!(NSCursor), resizeLeftRightCursor],
                CursorStyle::PointingHand => msg_send![class!(NSCursor), pointingHandCursor],
            };
            let _: () = msg_send![cursor, set];
        }
    }

    fn local_timezone(&self) -> UtcOffset {
        unsafe {
            let local_timezone: id = msg_send![class!(NSTimeZone), localTimeZone];
            let seconds_from_gmt: NSInteger = msg_send![local_timezone, secondsFromGMT];
            UtcOffset::from_whole_seconds(seconds_from_gmt.try_into().unwrap()).unwrap()
        }
    }

    fn path_for_auxiliary_executable(&self, name: &str) -> Result<PathBuf> {
        unsafe {
            let bundle: id = NSBundle::mainBundle();
            if bundle.is_null() {
                Err(anyhow!("app is not running inside a bundle"))
            } else {
                let name = ns_string(name);
                let url: id = msg_send![bundle, URLForAuxiliaryExecutable: name];
                if url.is_null() {
                    Err(anyhow!("resource not found"))
                } else {
<<<<<<< HEAD
                    Ok(path_from_objc(path))
=======
                    ns_url_to_path(url)
>>>>>>> 9d3048eb
                }
            }
        }
    }

    fn app_path(&self) -> Result<PathBuf> {
        unsafe {
            let bundle: id = NSBundle::mainBundle();
            if bundle.is_null() {
                Err(anyhow!("app is not running inside a bundle"))
            } else {
                Ok(path_from_objc(msg_send![bundle, bundlePath]))
            }
        }
    }

    fn app_version(&self) -> Result<platform::AppVersion> {
        unsafe {
            let bundle: id = NSBundle::mainBundle();
            if bundle.is_null() {
                Err(anyhow!("app is not running inside a bundle"))
            } else {
                let version: id = msg_send![bundle, objectForInfoDictionaryKey: ns_string("CFBundleShortVersionString")];
                let len = msg_send![version, lengthOfBytesUsingEncoding: NSUTF8StringEncoding];
                let bytes = version.UTF8String() as *const u8;
                let version = str::from_utf8(slice::from_raw_parts(bytes, len)).unwrap();
                version.parse()
            }
        }
    }
}

unsafe fn path_from_objc(path: id) -> PathBuf {
    let len = msg_send![path, lengthOfBytesUsingEncoding: NSUTF8StringEncoding];
    let bytes = path.UTF8String() as *const u8;
    let path = str::from_utf8(slice::from_raw_parts(bytes, len)).unwrap();
    PathBuf::from(path)
}

unsafe fn get_foreground_platform(object: &mut Object) -> &MacForegroundPlatform {
    let platform_ptr: *mut c_void = *object.get_ivar(MAC_PLATFORM_IVAR);
    assert!(!platform_ptr.is_null());
    &*(platform_ptr as *const MacForegroundPlatform)
}

extern "C" fn send_event(this: &mut Object, _sel: Sel, native_event: id) {
    unsafe {
        if let Some(event) = Event::from_native(native_event, None) {
            let platform = get_foreground_platform(this);
            if let Some(callback) = platform.0.borrow_mut().event.as_mut() {
                if callback(event) {
                    return;
                }
            }
        }

        msg_send![super(this, class!(NSApplication)), sendEvent: native_event]
    }
}

extern "C" fn did_finish_launching(this: &mut Object, _: Sel, _: id) {
    unsafe {
        let app: id = msg_send![APP_CLASS, sharedApplication];
        app.setActivationPolicy_(NSApplicationActivationPolicyRegular);

        let platform = get_foreground_platform(this);
        let callback = platform.0.borrow_mut().finish_launching.take();
        if let Some(callback) = callback {
            callback();
        }
    }
}

extern "C" fn did_become_active(this: &mut Object, _: Sel, _: id) {
    let platform = unsafe { get_foreground_platform(this) };
    if let Some(callback) = platform.0.borrow_mut().become_active.as_mut() {
        callback();
    }
}

extern "C" fn did_resign_active(this: &mut Object, _: Sel, _: id) {
    let platform = unsafe { get_foreground_platform(this) };
    if let Some(callback) = platform.0.borrow_mut().resign_active.as_mut() {
        callback();
    }
}

extern "C" fn will_terminate(this: &mut Object, _: Sel, _: id) {
    let platform = unsafe { get_foreground_platform(this) };
    if let Some(callback) = platform.0.borrow_mut().quit.as_mut() {
        callback();
    }
}

extern "C" fn open_urls(this: &mut Object, _: Sel, _: id, urls: id) {
    let urls = unsafe {
        (0..urls.count())
            .into_iter()
            .filter_map(|i| {
                let path = urls.objectAtIndex(i);
                match CStr::from_ptr(path.absoluteString().UTF8String() as *mut c_char).to_str() {
                    Ok(string) => Some(string.to_string()),
                    Err(err) => {
                        log::error!("error converting path to string: {}", err);
                        None
                    }
                }
            })
            .collect::<Vec<_>>()
    };
    let platform = unsafe { get_foreground_platform(this) };
    if let Some(callback) = platform.0.borrow_mut().open_urls.as_mut() {
        callback(urls);
    }
}

extern "C" fn handle_menu_item(this: &mut Object, _: Sel, item: id) {
    unsafe {
        let platform = get_foreground_platform(this);
        let mut platform = platform.0.borrow_mut();
        if let Some(mut callback) = platform.menu_command.take() {
            let tag: NSInteger = msg_send![item, tag];
            let index = tag as usize;
            if let Some(action) = platform.menu_actions.get(index) {
                callback(action.as_ref());
            }
            platform.menu_command = Some(callback);
        }
    }
}

unsafe fn ns_string(string: &str) -> id {
    NSString::alloc(nil).init_str(string).autorelease()
}

unsafe fn ns_url_to_path(url: id) -> Result<PathBuf> {
    let path: *mut c_char = msg_send![url, fileSystemRepresentation];
    if path.is_null() {
        Err(anyhow!(
            "url is not a file path: {}",
            CStr::from_ptr(url.absoluteString().UTF8String()).to_string_lossy()
        ))
    } else {
        Ok(PathBuf::from(OsStr::from_bytes(
            CStr::from_ptr(path).to_bytes(),
        )))
    }
}

mod security {
    #![allow(non_upper_case_globals)]
    use super::*;

    #[link(name = "Security", kind = "framework")]
    extern "C" {
        pub static kSecClass: CFStringRef;
        pub static kSecClassInternetPassword: CFStringRef;
        pub static kSecAttrServer: CFStringRef;
        pub static kSecAttrAccount: CFStringRef;
        pub static kSecValueData: CFStringRef;
        pub static kSecReturnAttributes: CFStringRef;
        pub static kSecReturnData: CFStringRef;

        pub fn SecItemAdd(attributes: CFDictionaryRef, result: *mut CFTypeRef) -> OSStatus;
        pub fn SecItemUpdate(query: CFDictionaryRef, attributes: CFDictionaryRef) -> OSStatus;
        pub fn SecItemDelete(query: CFDictionaryRef) -> OSStatus;
        pub fn SecItemCopyMatching(query: CFDictionaryRef, result: *mut CFTypeRef) -> OSStatus;
    }

    pub const errSecSuccess: OSStatus = 0;
    pub const errSecUserCanceled: OSStatus = -128;
    pub const errSecItemNotFound: OSStatus = -25300;
}

#[cfg(test)]
mod tests {
    use crate::platform::Platform;

    use super::*;

    #[test]
    fn test_clipboard() {
        let platform = build_platform();
        assert_eq!(platform.read_from_clipboard(), None);

        let item = ClipboardItem::new("1".to_string());
        platform.write_to_clipboard(item.clone());
        assert_eq!(platform.read_from_clipboard(), Some(item));

        let item = ClipboardItem::new("2".to_string()).with_metadata(vec![3, 4]);
        platform.write_to_clipboard(item.clone());
        assert_eq!(platform.read_from_clipboard(), Some(item));

        let text_from_other_app = "text from other app";
        unsafe {
            let bytes = NSData::dataWithBytes_length_(
                nil,
                text_from_other_app.as_ptr() as *const c_void,
                text_from_other_app.len() as u64,
            );
            platform
                .pasteboard
                .setData_forType(bytes, NSPasteboardTypeString);
        }
        assert_eq!(
            platform.read_from_clipboard(),
            Some(ClipboardItem::new(text_from_other_app.to_string()))
        );
    }

    fn build_platform() -> MacPlatform {
        let mut platform = MacPlatform::new();
        platform.pasteboard = unsafe { NSPasteboard::pasteboardWithUniqueName(nil) };
        platform
    }
}<|MERGE_RESOLUTION|>--- conflicted
+++ resolved
@@ -14,7 +14,9 @@
         NSPasteboardTypeString, NSSavePanel, NSWindow,
     },
     base::{id, nil, selector, YES},
-    foundation::{NSArray, NSAutoreleasePool, NSBundle, NSData, NSInteger, NSString, NSURL},
+    foundation::{
+        NSArray, NSAutoreleasePool, NSBundle, NSData, NSInteger, NSString, NSUInteger, NSURL,
+    },
 };
 use core_foundation::{
     base::{CFType, CFTypeRef, OSStatus, TCFType as _},
@@ -46,6 +48,9 @@
 };
 use time::UtcOffset;
 
+#[allow(non_upper_case_globals)]
+const NSUTF8StringEncoding: NSUInteger = 4;
+
 const MAC_PLATFORM_IVAR: &'static str = "platform";
 static mut APP_CLASS: *const Class = ptr::null();
 static mut APP_DELEGATE_CLASS: *const Class = ptr::null();
@@ -602,11 +607,7 @@
                 if url.is_null() {
                     Err(anyhow!("resource not found"))
                 } else {
-<<<<<<< HEAD
-                    Ok(path_from_objc(path))
-=======
                     ns_url_to_path(url)
->>>>>>> 9d3048eb
                 }
             }
         }
