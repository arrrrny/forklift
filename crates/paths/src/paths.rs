//! Paths to locations used by Zed.

use std::path::{Path, PathBuf};
use std::sync::OnceLock;

pub use util::paths::home_dir;

/// Returns the path to the configuration directory used by Zed.
pub fn config_dir() -> &'static PathBuf {
    static CONFIG_DIR: OnceLock<PathBuf> = OnceLock::new();
    CONFIG_DIR.get_or_init(|| {
        if cfg!(target_os = "windows") {
            return dirs::config_dir()
                .expect("failed to determine RoamingAppData directory")
                .join("Zed");
        }

        if cfg!(target_os = "linux") {
            return if let Ok(flatpak_xdg_config) = std::env::var("FLATPAK_XDG_CONFIG_HOME") {
                flatpak_xdg_config.into()
            } else {
                dirs::config_dir().expect("failed to determine XDG_CONFIG_HOME directory")
            }
            .join("zed");
        }

        home_dir().join(".config").join("zed")
    })
}

/// Returns the path to the support directory used by Zed.
pub fn support_dir() -> &'static PathBuf {
    static SUPPORT_DIR: OnceLock<PathBuf> = OnceLock::new();
    SUPPORT_DIR.get_or_init(|| {
        if cfg!(target_os = "macos") {
            return home_dir().join("Library/Application Support/Zed");
        }

        if cfg!(target_os = "linux") {
            return if let Ok(flatpak_xdg_data) = std::env::var("FLATPAK_XDG_DATA_HOME") {
                flatpak_xdg_data.into()
            } else {
                dirs::data_local_dir().expect("failed to determine XDG_DATA_HOME directory")
            }
            .join("zed");
        }

        if cfg!(target_os = "windows") {
            return dirs::data_local_dir()
                .expect("failed to determine LocalAppData directory")
                .join("Zed");
        }

        config_dir().clone()
    })
}

/// Returns the path to the temp directory used by Zed.
pub fn temp_dir() -> &'static PathBuf {
    static TEMP_DIR: OnceLock<PathBuf> = OnceLock::new();
    TEMP_DIR.get_or_init(|| {
        if cfg!(target_os = "windows") {
            return dirs::cache_dir()
                .expect("failed to determine LocalAppData directory")
                .join("Zed");
        }

        if cfg!(target_os = "linux") {
            return if let Ok(flatpak_xdg_cache) = std::env::var("FLATPAK_XDG_CACHE_HOME") {
                flatpak_xdg_cache.into()
            } else {
                dirs::cache_dir().expect("failed to determine XDG_CACHE_HOME directory")
            }
            .join("zed");
        }

        home_dir().join(".cache").join("zed")
    })
}

/// Returns the path to the logs directory.
pub fn logs_dir() -> &'static PathBuf {
    static LOGS_DIR: OnceLock<PathBuf> = OnceLock::new();
    LOGS_DIR.get_or_init(|| {
        if cfg!(target_os = "macos") {
            home_dir().join("Library/Logs/Zed")
        } else {
            support_dir().join("logs")
        }
    })
}

/// Returns the path to the `Zed.log` file.
pub fn log_file() -> &'static PathBuf {
    static LOG_FILE: OnceLock<PathBuf> = OnceLock::new();
    LOG_FILE.get_or_init(|| logs_dir().join("Zed.log"))
}

/// Returns the path to the `Zed.log.old` file.
pub fn old_log_file() -> &'static PathBuf {
    static OLD_LOG_FILE: OnceLock<PathBuf> = OnceLock::new();
    OLD_LOG_FILE.get_or_init(|| logs_dir().join("Zed.log.old"))
}

/// Returns the path to the database directory.
pub fn database_dir() -> &'static PathBuf {
    static DATABASE_DIR: OnceLock<PathBuf> = OnceLock::new();
    DATABASE_DIR.get_or_init(|| support_dir().join("db"))
}

/// Returns the path to the crashes directory, if it exists for the current platform.
pub fn crashes_dir() -> &'static Option<PathBuf> {
    static CRASHES_DIR: OnceLock<Option<PathBuf>> = OnceLock::new();
    CRASHES_DIR.get_or_init(|| {
        cfg!(target_os = "macos").then_some(home_dir().join("Library/Logs/DiagnosticReports"))
    })
}

/// Returns the path to the retired crashes directory, if it exists for the current platform.
pub fn crashes_retired_dir() -> &'static Option<PathBuf> {
    static CRASHES_RETIRED_DIR: OnceLock<Option<PathBuf>> = OnceLock::new();
    CRASHES_RETIRED_DIR.get_or_init(|| crashes_dir().as_ref().map(|dir| dir.join("Retired")))
}

/// Returns the path to the `settings.json` file.
pub fn settings_file() -> &'static PathBuf {
    static SETTINGS_FILE: OnceLock<PathBuf> = OnceLock::new();
    SETTINGS_FILE.get_or_init(|| config_dir().join("settings.json"))
}

/// Returns the path to the `keymap.json` file.
pub fn keymap_file() -> &'static PathBuf {
    static KEYMAP_FILE: OnceLock<PathBuf> = OnceLock::new();
    KEYMAP_FILE.get_or_init(|| config_dir().join("keymap.json"))
}

/// Returns the path to the `tasks.json` file.
pub fn tasks_file() -> &'static PathBuf {
    static TASKS_FILE: OnceLock<PathBuf> = OnceLock::new();
    TASKS_FILE.get_or_init(|| config_dir().join("tasks.json"))
}

/// Returns the path to the extensions directory.
///
/// This is where installed extensions are stored.
pub fn extensions_dir() -> &'static PathBuf {
    static EXTENSIONS_DIR: OnceLock<PathBuf> = OnceLock::new();
    EXTENSIONS_DIR.get_or_init(|| support_dir().join("extensions"))
}

/// Returns the path to the themes directory.
///
/// This is where themes that are not provided by extensions are stored.
pub fn themes_dir() -> &'static PathBuf {
    static THEMES_DIR: OnceLock<PathBuf> = OnceLock::new();
    THEMES_DIR.get_or_init(|| config_dir().join("themes"))
}

/// Returns the path to the contexts directory.
///
/// This is where the saved contexts from the Assistant are stored.
pub fn contexts_dir() -> &'static PathBuf {
    static CONTEXTS_DIR: OnceLock<PathBuf> = OnceLock::new();
    CONTEXTS_DIR.get_or_init(|| {
        if cfg!(target_os = "macos") {
            config_dir().join("conversations")
        } else {
            support_dir().join("conversations")
        }
    })
}

/// Returns the path to the contexts directory.
///
/// This is where the prompts for use with the Assistant are stored.
pub fn prompts_dir() -> &'static PathBuf {
    static PROMPTS_DIR: OnceLock<PathBuf> = OnceLock::new();
    PROMPTS_DIR.get_or_init(|| {
        if cfg!(target_os = "macos") {
            config_dir().join("prompts")
        } else {
            support_dir().join("prompts")
        }
    })
}

/// Returns the path to the semantic search's embeddings directory.
///
/// This is where the embeddings used to power semantic search are stored.
pub fn embeddings_dir() -> &'static PathBuf {
    static EMBEDDINGS_DIR: OnceLock<PathBuf> = OnceLock::new();
    EMBEDDINGS_DIR.get_or_init(|| {
        if cfg!(target_os = "macos") {
            config_dir().join("embeddings")
        } else {
            support_dir().join("embeddings")
        }
    })
}

/// Returns the path to the languages directory.
///
/// This is where language servers are downloaded to for languages built-in to Zed.
pub fn languages_dir() -> &'static PathBuf {
    static LANGUAGES_DIR: OnceLock<PathBuf> = OnceLock::new();
    LANGUAGES_DIR.get_or_init(|| support_dir().join("languages"))
}

/// Returns the path to the Copilot directory.
pub fn copilot_dir() -> &'static PathBuf {
    static COPILOT_DIR: OnceLock<PathBuf> = OnceLock::new();
    COPILOT_DIR.get_or_init(|| support_dir().join("copilot"))
}

/// Returns the path to the Supermaven directory.
pub fn supermaven_dir() -> &'static PathBuf {
    static SUPERMAVEN_DIR: OnceLock<PathBuf> = OnceLock::new();
    SUPERMAVEN_DIR.get_or_init(|| support_dir().join("supermaven"))
}

/// Returns the path to the default Prettier directory.
pub fn default_prettier_dir() -> &'static PathBuf {
    static DEFAULT_PRETTIER_DIR: OnceLock<PathBuf> = OnceLock::new();
    DEFAULT_PRETTIER_DIR.get_or_init(|| support_dir().join("prettier"))
}

/// Returns the path to the remote server binaries directory.
pub fn remote_servers_dir() -> &'static PathBuf {
    static REMOTE_SERVERS_DIR: OnceLock<PathBuf> = OnceLock::new();
    REMOTE_SERVERS_DIR.get_or_init(|| support_dir().join("remote_servers"))
}

/// Returns the relative path to a `.zed` folder within a project.
pub fn local_settings_folder_relative_path() -> &'static Path {
    Path::new(".zed")
}

/// Returns the relative path to a `settings.json` file within a project.
pub fn local_settings_file_relative_path() -> &'static Path {
    Path::new(".zed/settings.json")
}

/// Returns the relative path to a `tasks.json` file within a project.
pub fn local_tasks_file_relative_path() -> &'static Path {
    Path::new(".zed/tasks.json")
}

/// Returns the relative path to a `.vscode/tasks.json` file within a project.
pub fn local_vscode_tasks_file_relative_path() -> &'static Path {
<<<<<<< HEAD
    static LOCAL_VSCODE_TASKS_FILE_RELATIVE_PATH: OnceLock<&Path> = OnceLock::new();
    LOCAL_VSCODE_TASKS_FILE_RELATIVE_PATH.get_or_init(|| Path::new(".vscode/tasks.json"))
}

/// Returns the relative path to a `launch.json` file within a project.
pub fn local_debug_file_relative_path() -> &'static Path {
    static LOCAL_LAUNCH_FILE_RELATIVE_PATH: OnceLock<&Path> = OnceLock::new();
    LOCAL_LAUNCH_FILE_RELATIVE_PATH.get_or_init(|| Path::new(".zed/debug.json"))
}

/// Returns the relative path to a `.vscode/launch.json` file within a project.
pub fn local_vscode_launch_file_relative_path() -> &'static Path {
    static LOCAL_VSCODE_LAUNCH_FILE_RELATIVE_PATH: OnceLock<&Path> = OnceLock::new();
    LOCAL_VSCODE_LAUNCH_FILE_RELATIVE_PATH.get_or_init(|| Path::new(".vscode/launch.json"))
=======
    Path::new(".vscode/tasks.json")
>>>>>>> 87d93033
}<|MERGE_RESOLUTION|>--- conflicted
+++ resolved
@@ -247,9 +247,7 @@
 
 /// Returns the relative path to a `.vscode/tasks.json` file within a project.
 pub fn local_vscode_tasks_file_relative_path() -> &'static Path {
-<<<<<<< HEAD
-    static LOCAL_VSCODE_TASKS_FILE_RELATIVE_PATH: OnceLock<&Path> = OnceLock::new();
-    LOCAL_VSCODE_TASKS_FILE_RELATIVE_PATH.get_or_init(|| Path::new(".vscode/tasks.json"))
+    Path::new(".vscode/tasks.json")
 }
 
 /// Returns the relative path to a `launch.json` file within a project.
@@ -262,7 +260,4 @@
 pub fn local_vscode_launch_file_relative_path() -> &'static Path {
     static LOCAL_VSCODE_LAUNCH_FILE_RELATIVE_PATH: OnceLock<&Path> = OnceLock::new();
     LOCAL_VSCODE_LAUNCH_FILE_RELATIVE_PATH.get_or_init(|| Path::new(".vscode/launch.json"))
-=======
-    Path::new(".vscode/tasks.json")
->>>>>>> 87d93033
 }