[workspace]
members = [
    "crates/activity_indicator",
    "crates/anthropic",
    "crates/assets",
    "crates/assistant",
    "crates/assistant_slash_command",
    "crates/assistant_tooling",
    "crates/audio",
    "crates/auto_update",
    "crates/breadcrumbs",
    "crates/call",
    "crates/channel",
    "crates/cli",
    "crates/client",
    "crates/clock",
    "crates/collab",
    "crates/collab_ui",
    "crates/collections",
    "crates/command_palette",
    "crates/command_palette_hooks",
    "crates/copilot",
<<<<<<< HEAD
    "crates/copilot_ui",
    "crates/dap",
    "crates/debuggers",
    "crates/debugger_ui",
=======
>>>>>>> ab8d25e0
    "crates/db",
    "crates/diagnostics",
    "crates/editor",
    "crates/extension",
    "crates/extension_api",
    "crates/extension_cli",
    "crates/extensions_ui",
    "crates/feature_flags",
    "crates/feedback",
    "crates/file_finder",
    "crates/file_icons",
    "crates/fs",
    "crates/fsevent",
    "crates/fuzzy",
    "crates/git",
    "crates/git_hosting_providers",
    "crates/go_to_line",
    "crates/google_ai",
    "crates/gpui",
    "crates/gpui_macros",
    "crates/headless",
    "crates/http",
    "crates/image_viewer",
    "crates/inline_completion_button",
    "crates/install_cli",
    "crates/journal",
    "crates/language",
    "crates/language_selector",
    "crates/language_tools",
    "crates/languages",
    "crates/live_kit_client",
    "crates/live_kit_server",
    "crates/lsp",
    "crates/markdown",
    "crates/markdown_preview",
    "crates/media",
    "crates/menu",
    "crates/multi_buffer",
    "crates/node_runtime",
    "crates/notifications",
    "crates/open_ai",
    "crates/outline",
    "crates/picker",
    "crates/prettier",
    "crates/project",
    "crates/project_panel",
    "crates/project_symbols",
    "crates/quick_action_bar",
    "crates/recent_projects",
    "crates/refineable",
    "crates/refineable/derive_refineable",
    "crates/release_channel",
    "crates/dev_server_projects",
    "crates/rich_text",
    "crates/rope",
    "crates/rpc",
    "crates/rustdoc_to_markdown",
    "crates/task",
    "crates/tasks_ui",
    "crates/search",
    "crates/semantic_index",
    "crates/semantic_version",
    "crates/settings",
    "crates/snippet",
    "crates/sqlez",
    "crates/sqlez_macros",
    "crates/story",
    "crates/storybook",
    "crates/sum_tree",
    "crates/tab_switcher",
    "crates/supermaven",
    "crates/supermaven_api",
    "crates/terminal",
    "crates/terminal_view",
    "crates/text",
    "crates/theme",
    "crates/theme_importer",
    "crates/theme_selector",
    "crates/telemetry_events",
    "crates/time_format",
    "crates/ui",
    "crates/ui_text_field",
    "crates/util",
    "crates/vcs_menu",
    "crates/vim",
    "crates/welcome",
    "crates/workspace",
    "crates/worktree",
    "crates/zed",
    "crates/zed_actions",

    "extensions/astro",
    "extensions/clojure",
    "extensions/csharp",
    "extensions/dart",
    "extensions/deno",
    "extensions/elixir",
    "extensions/elm",
    "extensions/emmet",
    "extensions/erlang",
    "extensions/gleam",
    "extensions/glsl",
    "extensions/haskell",
    "extensions/html",
    "extensions/lua",
    "extensions/ocaml",
    "extensions/php",
    "extensions/prisma",
    "extensions/purescript",
    "extensions/ruby",
    "extensions/svelte",
    "extensions/terraform",
    "extensions/toml",
    "extensions/uiua",
    "extensions/vue",
    "extensions/zig",

    "tooling/xtask",
]
default-members = ["crates/zed"]
resolver = "2"

[workspace.dependencies]
activity_indicator = { path = "crates/activity_indicator" }
ai = { path = "crates/ai" }
anthropic = { path = "crates/anthropic" }
assets = { path = "crates/assets" }
assistant = { path = "crates/assistant" }
assistant_slash_command = { path = "crates/assistant_slash_command" }
assistant_tooling = { path = "crates/assistant_tooling" }
audio = { path = "crates/audio" }
auto_update = { path = "crates/auto_update" }
base64 = "0.13"
breadcrumbs = { path = "crates/breadcrumbs" }
call = { path = "crates/call" }
channel = { path = "crates/channel" }
cli = { path = "crates/cli" }
client = { path = "crates/client" }
clock = { path = "crates/clock" }
collab = { path = "crates/collab" }
collab_ui = { path = "crates/collab_ui" }
collections = { path = "crates/collections" }
color = { path = "crates/color" }
command_palette = { path = "crates/command_palette" }
command_palette_hooks = { path = "crates/command_palette_hooks" }
copilot = { path = "crates/copilot" }
<<<<<<< HEAD
copilot_ui = { path = "crates/copilot_ui" }
dap = { path = "crates/dap" }
debuggers = { path = "crates/debuggers" }
debugger_ui = { path = "crates/debugger_ui" }
=======
>>>>>>> ab8d25e0
db = { path = "crates/db" }
diagnostics = { path = "crates/diagnostics" }
editor = { path = "crates/editor" }
extension = { path = "crates/extension" }
extensions_ui = { path = "crates/extensions_ui" }
feature_flags = { path = "crates/feature_flags" }
feedback = { path = "crates/feedback" }
file_finder = { path = "crates/file_finder" }
file_icons = { path = "crates/file_icons" }
fs = { path = "crates/fs" }
fsevent = { path = "crates/fsevent" }
fuzzy = { path = "crates/fuzzy" }
git = { path = "crates/git" }
git_hosting_providers = { path = "crates/git_hosting_providers" }
go_to_line = { path = "crates/go_to_line" }
google_ai = { path = "crates/google_ai" }
gpui = { path = "crates/gpui" }
gpui_macros = { path = "crates/gpui_macros" }
headless = { path = "crates/headless" }
http = { path = "crates/http" }
install_cli = { path = "crates/install_cli" }
image_viewer = { path = "crates/image_viewer" }
inline_completion_button = { path = "crates/inline_completion_button" }
journal = { path = "crates/journal" }
language = { path = "crates/language" }
language_selector = { path = "crates/language_selector" }
language_tools = { path = "crates/language_tools" }
languages = { path = "crates/languages" }
live_kit_client = { path = "crates/live_kit_client" }
live_kit_server = { path = "crates/live_kit_server" }
lsp = { path = "crates/lsp" }
markdown = { path = "crates/markdown" }
markdown_preview = { path = "crates/markdown_preview" }
media = { path = "crates/media" }
menu = { path = "crates/menu" }
multi_buffer = { path = "crates/multi_buffer" }
node_runtime = { path = "crates/node_runtime" }
notifications = { path = "crates/notifications" }
open_ai = { path = "crates/open_ai" }
outline = { path = "crates/outline" }
picker = { path = "crates/picker" }
plugin = { path = "crates/plugin" }
plugin_macros = { path = "crates/plugin_macros" }
prettier = { path = "crates/prettier" }
project = { path = "crates/project" }
worktree = { path = "crates/worktree" }
project_panel = { path = "crates/project_panel" }
project_symbols = { path = "crates/project_symbols" }
quick_action_bar = { path = "crates/quick_action_bar" }
recent_projects = { path = "crates/recent_projects" }
release_channel = { path = "crates/release_channel" }
dev_server_projects = { path = "crates/dev_server_projects" }
rich_text = { path = "crates/rich_text" }
rope = { path = "crates/rope" }
rpc = { path = "crates/rpc" }
rustdoc_to_markdown = { path = "crates/rustdoc_to_markdown" }
task = { path = "crates/task" }
tasks_ui = { path = "crates/tasks_ui" }
search = { path = "crates/search" }
semantic_index = { path = "crates/semantic_index" }
semantic_version = { path = "crates/semantic_version" }
settings = { path = "crates/settings" }
snippet = { path = "crates/snippet" }
sqlez = { path = "crates/sqlez" }
sqlez_macros = { path = "crates/sqlez_macros" }
supermaven = { path = "crates/supermaven" }
supermaven_api = { path = "crates/supermaven_api" }
story = { path = "crates/story" }
storybook = { path = "crates/storybook" }
sum_tree = { path = "crates/sum_tree" }
tab_switcher = { path = "crates/tab_switcher" }
terminal = { path = "crates/terminal" }
terminal_view = { path = "crates/terminal_view" }
text = { path = "crates/text" }
theme = { path = "crates/theme" }
theme_importer = { path = "crates/theme_importer" }
theme_selector = { path = "crates/theme_selector" }
telemetry_events = { path = "crates/telemetry_events" }
time_format = { path = "crates/time_format" }
ui = { path = "crates/ui" }
ui_text_field = { path = "crates/ui_text_field" }
util = { path = "crates/util" }
vcs_menu = { path = "crates/vcs_menu" }
vim = { path = "crates/vim" }
welcome = { path = "crates/welcome" }
workspace = { path = "crates/workspace" }
zed = { path = "crates/zed" }
zed_actions = { path = "crates/zed_actions" }

anyhow = "1.0.57"
any_vec = "0.13"
ashpd = "0.8.0"
async-compression = { version = "0.4", features = ["gzip", "futures-io"] }
async-fs = "1.6"
async-recursion = "1.0.0"
async-tar = "0.4.2"
async-trait = "0.1"
async_zip = { version = "0.0.17", features = ["deflate", "deflate64"] }
bitflags = "2.4.2"
blade-graphics = { git = "https://github.com/kvark/blade", rev = "bdaf8c534fbbc9fbca71d1cf272f45640b3a068d" }
blade-macros = { git = "https://github.com/kvark/blade", rev = "bdaf8c534fbbc9fbca71d1cf272f45640b3a068d" }
blade-util = { git = "https://github.com/kvark/blade", rev = "bdaf8c534fbbc9fbca71d1cf272f45640b3a068d" }
cap-std = "3.0"
cargo_toml = "0.20"
chrono = { version = "0.4", features = ["serde"] }
clap = { version = "4.4", features = ["derive"] }
clickhouse = { version = "0.11.6" }
ctor = "0.2.6"
signal-hook = "0.3.17"
core-foundation = { version = "0.9.3" }
core-foundation-sys = "0.8.6"
derive_more = "0.99.17"
emojis = "0.6.1"
env_logger = "0.9"
exec = "0.3.1"
fork = "0.1.23"
futures = "0.3"
futures-batch = "0.6.1"
futures-lite = "1.13"
git2 = { version = "0.18", default-features = false }
globset = "0.4"
heed = { version = "0.20.1", features = ["read-txn-no-tls"] }
hex = "0.4.3"
html5ever = "0.27.0"
ignore = "0.4.22"
indoc = "1"
# We explicitly disable http2 support in isahc.
isahc = { version = "1.7.2", default-features = false, features = [
    "static-curl",
    "text-decoding",
] }
itertools = "0.11.0"
lazy_static = "1.4.0"
libc = "0.2"
linkify = "0.10.0"
log = { version = "0.4.16", features = ["kv_unstable_serde"] }
markup5ever_rcdom = "0.3.0"
nanoid = "0.4"
nix = "0.28"
once_cell = "1.19.0"
ordered-float = "2.1.1"
palette = { version = "0.7.5", default-features = false, features = ["std"] }
parking_lot = "0.12.1"
pathdiff = "0.2"
profiling = "1"
postage = { version = "0.5", features = ["futures-traits"] }
pretty_assertions = "1.3.0"
prost = "0.9"
prost-build = "0.9"
prost-types = "0.9"
pulldown-cmark = { version = "0.10.0", default-features = false }
rand = "0.8.5"
refineable = { path = "./crates/refineable" }
regex = "1.5"
repair_json = "0.1.0"
rusqlite = { version = "0.29.0", features = ["blob", "array", "modern_sqlite"] }
rust-embed = { version = "8.4", features = ["include-exclude"] }
schemars = "0.8"
semver = "1.0"
serde = { version = "1.0", features = ["derive", "rc"] }
serde_derive = { version = "1.0", features = ["deserialize_in_place"] }
serde_json = { version = "1.0", features = ["preserve_order", "raw_value"] }
serde_json_lenient = { version = "0.1", features = [
    "preserve_order",
    "raw_value",
] }
serde_repr = "0.1"
sha2 = "0.10"
shellexpand = "2.1.0"
shlex = "1.3.0"
smallvec = { version = "1.6", features = ["union"] }
smol = "1.2"
strum = { version = "0.25.0", features = ["derive"] }
subtle = "2.5.0"
sysinfo = "0.30.7"
tempfile = "3.9.0"
thiserror = "1.0.29"
tiktoken-rs = "0.5.9"
time = { version = "0.3", features = [
    "macros",
    "parsing",
    "serde",
    "serde-well-known",
    "formatting",
] }
toml = "0.8"
tokio = { version = "1", features = ["full"] }
tower-http = "0.4.4"
tree-sitter = { version = "0.20", features = ["wasm"] }
tree-sitter-bash = "0.20.5"
tree-sitter-c = "0.20.1"
tree-sitter-cpp = "0.20.5"
tree-sitter-css = "0.20"
tree-sitter-elixir = "0.1.1"
tree-sitter-embedded-template = "0.20.0"
tree-sitter-go = { git = "https://github.com/tree-sitter/tree-sitter-go", rev = "b82ab803d887002a0af11f6ce63d72884580bf33" }
tree-sitter-gomod = "1.0.1"
tree-sitter-gowork = { git = "https://github.com/d1y/tree-sitter-go-work" }
rustc-demangle = "0.1.23"
tree-sitter-heex = { git = "https://github.com/phoenixframework/tree-sitter-heex", rev = "2e1348c3cf2c9323e87c2744796cf3f3868aa82a" }
tree-sitter-html = "0.19.0"
tree-sitter-jsdoc = { git = "https://github.com/tree-sitter/tree-sitter-jsdoc", rev = "6a6cf9e7341af32d8e2b2e24a37fbfebefc3dc55" }
tree-sitter-json = "0.20.2"
tree-sitter-markdown = { git = "https://github.com/MDeiml/tree-sitter-markdown", rev = "330ecab87a3e3a7211ac69bbadc19eabecdb1cca" }
tree-sitter-proto = { git = "https://github.com/rewinfrey/tree-sitter-proto", rev = "36d54f288aee112f13a67b550ad32634d0c2cb52" }
tree-sitter-python = "0.20.2"
tree-sitter-regex = "0.20.0"
tree-sitter-ruby = "0.20.0"
tree-sitter-rust = "0.20.3"
tree-sitter-typescript = "0.20.5"
tree-sitter-yaml = "0.0.1"
unindent = "0.1.7"
unicase = "2.6"
unicode-segmentation = "1.10"
url = "2.2"
uuid = { version = "1.1.2", features = ["v4", "v5", "serde"] }
wasmparser = "0.201"
wasm-encoder = "0.201"
wasmtime = { version = "19.0.0", default-features = false, features = [
    "async",
    "demangle",
    "runtime",
    "cranelift",
    "component-model",
] }
wasmtime-wasi = "19.0.0"
which = "6.0.0"
wit-component = "0.201"
sys-locale = "0.3.1"

[workspace.dependencies.windows]
version = "0.56.0"
features = [
    "implement",
    "Foundation_Numerics",
    "System",
    "System_Threading",
    "Wdk_System_SystemServices",
    "Win32_Globalization",
    "Win32_Graphics_Direct2D",
    "Win32_Graphics_Direct2D_Common",
    "Win32_Graphics_DirectWrite",
    "Win32_Graphics_Dwm",
    "Win32_Graphics_Dxgi_Common",
    "Win32_Graphics_Gdi",
    "Win32_Graphics_Imaging",
    "Win32_Graphics_Imaging_D2D",
    "Win32_Security",
    "Win32_Security_Credentials",
    "Win32_Storage_FileSystem",
    "Win32_System_LibraryLoader",
    "Win32_System_Com",
    "Win32_System_Com_StructuredStorage",
    "Win32_System_DataExchange",
    "Win32_System_LibraryLoader",
    "Win32_System_Ole",
    "Win32_System_SystemInformation",
    "Win32_System_SystemServices",
    "Win32_System_Threading",
    "Win32_System_Time",
    "Win32_System_WinRT",
    "Win32_UI_Controls",
    "Win32_UI_HiDpi",
    "Win32_UI_Input_Ime",
    "Win32_UI_Input_KeyboardAndMouse",
    "Win32_UI_Shell",
    "Win32_UI_WindowsAndMessaging",
]

[patch.crates-io]
tree-sitter = { git = "https://github.com/tree-sitter/tree-sitter", rev = "7b4894ba2ae81b988846676f54c0988d4027ef4f" }
# Workaround for a broken nightly build of gpui: See #7644 and revisit once 0.5.3 is released.
pathfinder_simd = { git = "https://github.com/servo/pathfinder.git", rev = "30419d07660dc11a21e42ef4a7fa329600cff152" }

[profile.dev]
split-debuginfo = "unpacked"
debug = "limited"

[profile.dev.package]
taffy = { opt-level = 3 }
cranelift-codegen = { opt-level = 3 }
resvg = { opt-level = 3 }
rustybuzz = { opt-level = 3 }
ttf-parser = { opt-level = 3 }
wasmtime-cranelift = { opt-level = 3 }
wasmtime = { opt-level = 3 }

[profile.release]
debug = "limited"
lto = "thin"
codegen-units = 1

[profile.release.package]
zed = { codegen-units = 16 }

[workspace.lints.clippy]
dbg_macro = "deny"
todo = "deny"

# Motivation: We use `vec![a..b]` a lot when dealing with ranges in text, so
# warning on this rule produces a lot of noise.
single_range_in_vec_init = "allow"

# These are all of the rules that currently have violations in the Zed
# codebase.
#
# We'll want to drive this list down by either:
# 1. fixing violations of the rule and begin enforcing it
# 2. deciding we want to allow the rule permanently, at which point
#    we should codify that separately above.
#
# This list shouldn't be added to; it should only get shorter.
# =============================================================================

# There are a bunch of rules currently failing in the `style` group, so
# allow all of those, for now.
style = "allow"

# Individual rules that have violations in the codebase:
almost_complete_range = "allow"
arc_with_non_send_sync = "allow"
borrowed_box = "allow"
let_underscore_future = "allow"
map_entry = "allow"
non_canonical_partial_ord_impl = "allow"
reversed_empty_ranges = "allow"
type_complexity = "allow"

[workspace.metadata.cargo-machete]
ignored = ["bindgen", "cbindgen", "prost_build", "serde"]<|MERGE_RESOLUTION|>--- conflicted
+++ resolved
@@ -20,13 +20,9 @@
     "crates/command_palette",
     "crates/command_palette_hooks",
     "crates/copilot",
-<<<<<<< HEAD
-    "crates/copilot_ui",
     "crates/dap",
     "crates/debuggers",
     "crates/debugger_ui",
-=======
->>>>>>> ab8d25e0
     "crates/db",
     "crates/diagnostics",
     "crates/editor",
@@ -173,13 +169,9 @@
 command_palette = { path = "crates/command_palette" }
 command_palette_hooks = { path = "crates/command_palette_hooks" }
 copilot = { path = "crates/copilot" }
-<<<<<<< HEAD
-copilot_ui = { path = "crates/copilot_ui" }
 dap = { path = "crates/dap" }
 debuggers = { path = "crates/debuggers" }
 debugger_ui = { path = "crates/debugger_ui" }
-=======
->>>>>>> ab8d25e0
 db = { path = "crates/db" }
 diagnostics = { path = "crates/diagnostics" }
 editor = { path = "crates/editor" }
